[metadata]
name = schemachange
<<<<<<< HEAD
version = 4.2.0
=======
version = 4.1.0
>>>>>>> 45d31819
description = A Database Change Management tool for Snowflake
long_description = file: README.md
long_description_content_type = text/markdown
url = https://github.com/Snowflake-Labs/schemachange
author = jamesweakley/jeremiahhansen
license = Apache-2.0
license_files = LICENSE
classifiers =
    License :: OSI Approved :: Apache Software License
    Operating System :: OS Independent
    Programming Language :: Python :: 3
    Programming Language :: Python :: 3 :: Only

[options]
packages =
    schemachange
    schemachange.config
    schemachange.session
install_requires =
    cryptography
    jinja2~=3.0
    pyyaml~=6.0
    requests
    snowflake-connector-python>=2.8,<5.0
    structlog~=24.1.0
python_requires = >=3.10
include_package_data = True

[options.entry_points]
console_scripts =
    schemachange = schemachange.cli:main

[options.extras_require]
dev =
    black
    flake8
    pre-commit
    pyfakefs
    pytest

[options.package_data]
schemachange = py.typed<|MERGE_RESOLUTION|>--- conflicted
+++ resolved
@@ -1,10 +1,6 @@
 [metadata]
 name = schemachange
-<<<<<<< HEAD
 version = 4.2.0
-=======
-version = 4.1.0
->>>>>>> 45d31819
 description = A Database Change Management tool for Snowflake
 long_description = file: README.md
 long_description_content_type = text/markdown
