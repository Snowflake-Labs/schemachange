# schemachange
<img src="images/schemachange-logo-title.png" alt="schemachange" title="schemachange logo" width="600" />

*Looking for snowchange? You've found the right spot. snowchange has been renamed to schemachange.*

[![pytest](https://github.com/Snowflake-Labs/schemachange/actions/workflows/pytest.yml/badge.svg)](https://github.com/Snowflake-Labs/schemachange/actions/workflows/pytest.yml)
[![PyPI](https://img.shields.io/pypi/v/schemachange.svg)](https://pypi.org/project/schemachange)
## Overview

schemachange is a simple python based tool to manage all of your [Snowflake](https://www.snowflake.com/) objects. It follows an Imperative-style approach to Database Change Management (DCM) and was inspired by the [Flyway database migration tool](https://flywaydb.org). When combined with a version control system and a CI/CD tool, database changes can be approved and deployed through a pipeline using modern software delivery practices. As such schemachange plays a critical role in enabling Database (or Data) DevOps.

DCM tools (also known as Database Migration, Schema Change Management, or Schema Migration tools) follow one of two approaches: Declarative or Imperative. For a background on Database DevOps, including a discussion on the differences between the Declarative and Imperative approaches, please read the [Embracing Agile Software Delivery and DevOps with Snowflake](https://www.snowflake.com/blog/embracing-agile-software-delivery-and-devops-with-snowflake/) blog post.

For the complete list of changes made to schemachange check out the [CHANGELOG](CHANGELOG.md).

**Please note** that schemachange is a community-developed tool, not an official Snowflake offering. It comes with no support or warranty.

## Table of Contents

1. [Overview](#overview)
1. [Project Structure](#project-structure)
   1. [Folder Structure](#folder-structure)
1. [Change Scripts](#change-scripts)
   1. [Versioned Script Naming](#versioned-script-naming)
   1. [Repeatable Script Naming](#repeatable-script-naming)
   1. [Always Script Naming](#always-script-naming)
   1. [Always First Script Naming](#always-first-script-naming)
   1. [Script Requirements](#script-requirements)
   1. [Using Variables in Scripts](#using-variables-in-scripts)
      1. [Secrets filtering](#secrets-filtering)
   1. [Jinja templating engine](#jinja-templating-engine)
   1. [Gotchas](#gotchas)
1. [Change History Table](#change-history-table)
1. [Authentication](#authentication)
   1. [Password Authentication](#password-authentication)
   1. [Private Key Authentication](#private-key-authentication)
   1. [Oauth Authentication](#oauth-authentication)
   1. [External Browser Authentication](#external-browser-authentication)
   1. [Okta Authentication](#okta-authentication)
1. [Configuration](#configuration)
   1. [YAML Config File](#yaml-config-file)
      1. [YAML Jinja support](#yaml-jinja-support)
   1. [Command Line Arguments](#command-line-arguments)
1. [Running schemachange](#running-schemachange)
   1. [Prerequisites](#prerequisites)
   1. [Running The Script](#running-the-script)
1. [Getting Started with schemachange](#getting-started-with-schemachange)
1. [Integrating With DevOps](#integrating-with-devops)
   1. [Sample DevOps Process Flow](#sample-devops-process-flow)
   1. [Using in a CI/CD Pipeline](#using-in-a-cicd-pipeline)
1. [Maintainers](#maintainers)
1. [Third Party Packages](#third-party-packages)
1. [Legal](#legal)


## Project Structure

### Folder Structure

schemachange expects a directory structure like the following to exist:
```
(project_root)
|
|-- folder_1
    |-- V1.1.1__first_change.sql
    |-- V1.1.2__second_change.sql
    |-- R__sp_add_sales.sql
    |-- R__fn_get_timezone.sql
    |-- F__clone_to_qa.sql
|-- folder_2
    |-- folder_3
        |-- V1.1.3__third_change.sql
        |-- R__fn_sort_ascii.sql
        |-- A__permissions.sql
```

The schemachange folder structure is very flexible. The `project_root` folder is specified with the `-f` or `--root-folder` argument. schemachange only pays attention to the filenames, not the paths. Therefore, under the `project_root` folder you are free to arrange the change scripts any way you see fit. You can have as many subfolders (and nested subfolders) as you would like.

## Change Scripts

### Versioned Script Naming

Versioned change scripts follow a similar naming convention to that used by [Flyway Versioned Migrations](https://flywaydb.org/documentation/migrations#versioned-migrations). The script name must follow this pattern (image taken from [Flyway docs](https://flywaydb.org/documentation/migrations#versioned-migrations)):

<img src="images/flyway-naming-convention.png" alt="Flyway naming conventions" title="Flyway naming conventions" width="300" />

With the following rules for each part of the filename:

* **Prefix**: The letter 'V' for versioned change
* **Version**: A unique version number with dots or underscores separating as many number parts as you like
* **Separator**: __ (two underscores)
* **Description**: An arbitrary description with words separated by underscores or spaces (can not include two underscores)
* **Suffix**: .sql or .sql.jinja

For example, a script name that follows this convention is: `V1.1.1__first_change.sql`. As with Flyway, the unique version string is very flexible. You just need to be consistent and always use the same convention, like 3 sets of numbers separated by periods. Here are a few valid version strings:

* 1.1
* 1_1
* 1.2.3
* 1_2_3

Every script within a database folder must have a unique version number. schemachange will check for duplicate version numbers and throw an error if it finds any. This helps to ensure that developers who are working in parallel don't accidently (re-)use the same version number.

### Repeatable Script Naming

Repeatable change scripts follow a similar naming convention to that used by [Flyway Versioned Migrations](https://flywaydb.org/documentation/concepts/migrations.html#repeatable-migrations). The script name must follow this pattern (image taken from [Flyway docs](https://flywaydb.org/documentation/concepts/migrations.html#repeatable-migrations):

<img src="images/flyway-repeatable-naming-convention.png" alt="Flyway naming conventions" title="Flyway naming conventions" width="300" />

e.g:

* R__sp_add_sales.sql
* R__fn_get_timezone.sql
* R__fn_sort_ascii.sql

All repeatable change scripts are applied each time the utility is run, if there is a change in the file.
Repeatable scripts could be used for maintaining code that always needs to be applied in its entirety. e.g. stores procedures, functions and view definitions etc.

Just like Flyway, within a single migration run, repeatable scripts are always applied after all pending versioned scripts have been executed. Repeatable scripts are applied in alphabetical order of their description.

### Always Script Naming

Always change scripts are executed with every run of schemachange. This is an addition to the implementation of [Flyway Versioned Migrations](https://flywaydb.org/documentation/concepts/migrations.html#repeatable-migrations).
The script name must following pattern:

`A__Some_description.sql`

e.g.

* A__add_user.sql
* A__assign_roles.sql

This type of change script is useful for an environment set up after cloning. Always scripts are applied always last.

### Always First Script Naming

Always First change scripts are executed with every run of schemachange if the configuration option is set to `True`; the default is `False`. This is an addition to the implementation of [Flyway Versioned Migrations](https://flywaydb.org/documentation/concepts/migrations.html#repeatable-migrations).
The script name must following pattern:

`F__Some_description.sql`

e.g.

* F__QA_Clone.sql
* F__STG_Clone.sql

This type of change script is useful for cloning an environment at the start of the CI/CD process. When a release is created, the first step is to recreate the QA clone off production, so the change scripts are applied to the most current version of the production environment. After QA approves the release, the cloning action is not needed, so the configuration option is set to `False` and the Always First scripts are skipped. Always First scripts are applied first when the configuration option is set to `True`.

### Script Requirements

schemachange is designed to be very lightweight and not impose to many limitations. Each change script can have any number of SQL statements within it and must supply the necessary context, like database and schema names. The context can be supplied by using an explicit `USE <DATABASE>` command or by naming all objects with a three-part name (`<database name>.<schema name>.<object name>`). schemachange will simply run the contents of each script against the target Snowflake account, in the correct order.

### Using Variables in Scripts
schemachange supports the jinja engine for a variable replacement strategy. One important use of variables is to support multiple environments (dev, test, prod) in a single Snowflake account by dynamically changing the database name during deployment. To use a variable in a change script, use this syntax anywhere in the script: `{{ variable1 }}`.

To pass variables to schemachange, check out the [Configuration](#configuration) section below. You can either use the `--vars` command line parameter or the YAML config file `schemachange-config.yml`. For the command line version you can pass variables like this: `--vars '{"variable1": "value", "variable2": "value2"}'`. This parameter accepts a flat JSON object formatted as a string. Nested objects and arrays don't make sense at this point and aren't supported.

schemachange will replace any variable placeholders before running your change script code and will throw an error if it finds any variable placeholders that haven't been replaced.

#### Secrets filtering
While many CI/CD tools already have the capability to filter secrets, it is best that any tool also does not output secrets to the console or logs. Schemachange implements secrets filtering in a number of areas to ensure secrets are not writen to the console or logs. The only exception is the `render` command which will display secrets.

A secret is just a standard variable that has been tagged as a secret. This is determined using a naming convention and either of the following will tag a variable as a secret:
1. The variable name has the word secret in it.
   ```yaml
      config-version: 1
      vars:
         bucket_name: S3://......  # not a secret
         secret_key: 567576D8E  # a secret
   ```
2. The variable is a child of a key named secrets.
   ```yaml
      config-version: 1
      vars:
      secrets:
         my_key: 567576D8E # a secret
      aws:
         bucket_name: S3://......  # not a secret
         secrets:
            encryption_key: FGDSUUEHDHJK # a secret
            us_east_1:
               encryption_key: sdsdsd # a secret
   ```

### Jinja templating engine
schemachange uses the Jinja templating engine internally and supports: [expressions](https://jinja.palletsprojects.com/en/3.0.x/templates/#expressions), [macros](https://jinja.palletsprojects.com/en/3.0.x/templates/#macros), [includes](https://jinja.palletsprojects.com/en/3.0.x/templates/#include) and [template inheritance](https://jinja.palletsprojects.com/en/3.0.x/templates/#template-inheritance).

These files can be stored in the root-folder but schemachange also provides a separate modules folder `--modules-folder`. This allows common logic to be stored outside of the main changes scripts. The [demo/citibike_jinja](demo/citibike_jinja) has a simple example that demonstrates this.

The Jinja autoescaping feature is disabled in schemachange, this feature in Jinja is currently designed for where the output language is HTML/XML. So if you are using schemachange with untrusted inputs you will need to handle this within your change scripts.

### Gotchas

Within change scripts:
- [Snowflake Scripting blocks need delimiters](https://docs.snowflake.com/en/developer-guide/snowflake-scripting/running-examples#introduction)
- [The last line can't be a comment](https://github.com/Snowflake-Labs/schemachange/issues/130)

## Change History Table

schemachange records all applied changes scripts to the change history table. By default schemachange will attempt to log all activities to the `METADATA.SCHEMACHANGE.CHANGE_HISTORY` table. The name and location of the change history table can be overriden by using the `-c` (or `--change-history-table`) parameter. The value passed to the parameter can have a one, two, or three part name (e.g. "TABLE_NAME", or "SCHEMA_NAME.TABLE_NAME", or "DATABASE_NAME.SCHEMA_NAME.TABLE_NAME"). This can be used to support multiple environments (dev, test, prod) or multiple subject areas within the same Snowflake account. By default schemachange will not try to create the change history table, and will fail if the table does not exist.

Additionally, if the `--create-change-history-table` parameter is given, then schemachange will attempt to create the schema and table associated with the change history table. schemachange will not attempt to create the database for the change history table, so that must be created ahead of time, even when using the `--create-change-history-table` parameter.

The structure of the `CHANGE_HISTORY` table is as follows:

Column Name | Type |  Example
--- | --- | ---
VERSION | VARCHAR | 1.1.1
DESCRIPTION | VARCHAR | First change
SCRIPT | VARCHAR | V1.1.1__first_change.sql
SCRIPT_TYPE | VARCHAR | V
CHECKSUM | VARCHAR | 38e5ba03b1a6d2...
EXECUTION_TIME | NUMBER | 4
STATUS | VARCHAR | Success
INSTALLED_BY | VARCHAR | SNOWFLAKE_USER
INSTALLED_ON | TIMESTAMP_LTZ | 2020-03-17 12:54:33.056 -0700

A new row will be added to this table every time a change script has been applied to the database. schemachange will use this table to identify which changes have been applied to the database and will not apply the same version more than once.

Here is the current schema DDL for the change history table (found in the [schemachange/cli.py](schemachange/cli.py) script), in case you choose to create it manually and not use the `--create-change-history-table` parameter:

```sql
CREATE TABLE IF NOT EXISTS SCHEMACHANGE.CHANGE_HISTORY
(
    VERSION VARCHAR
   ,DESCRIPTION VARCHAR
   ,SCRIPT VARCHAR
   ,SCRIPT_TYPE VARCHAR
   ,CHECKSUM VARCHAR
   ,EXECUTION_TIME NUMBER
   ,STATUS VARCHAR
   ,INSTALLED_BY VARCHAR
   ,INSTALLED_ON TIMESTAMP_LTZ
)
```

## Authentication
Schemachange supports snowflake's default authenticator, External Oauth, Browswer based SSO and Programmatic SSO options supported by the [Snowflake Python Connector](https://docs.snowflake.com/en/user-guide/python-connector-example.html#connecting-to-snowflake). Set the environment variable `SNOWFLAKE_AUTHENTICATOR` to one of the following
Authentication Option | Expected Value
--- | ---
Default [Password](https://docs.snowflake.com/en/user-guide/python-connector-example.html#connecting-using-the-default-authenticator) Authenticator | `snowflake`
[Key Pair](https://docs.snowflake.com/en/user-guide/python-connector-example.html#using-key-pair-authentication) Authenticator| `snowflake`
[External Oauth](https://docs.snowflake.com/en/user-guide/oauth-external.html) | `oauth`
[Browser based SSO](https://docs.snowflake.com/en/user-guide/admin-security-fed-auth-use.html#setting-up-browser-based-sso) | `externalbrowser`
[Programmatic SSO](https://docs.snowflake.com/en/user-guide/admin-security-fed-auth-use.html#native-sso-okta-only) (Okta Only) | Okta URL endpoing for your Okta account typically in the form `https://<okta_account_name>.okta.com` OR `https://<okta_account_name>.oktapreview.com`

If an authenticator is unsupported, then schemachange will default to `snowflake`. If the authenticator is `snowflake`, and both password and key pair values are provided then schemachange will use the password over the key pair values.

### Password Authentication
The Snowflake user password for `SNOWFLAKE_USER` is required to be set in the environment variable `SNOWFLAKE_PASSWORD` prior to calling the script. schemachange will fail if the `SNOWFLAKE_PASSWORD` environment variable is not set. The environment variable `SNOWFLAKE_AUTHENTICATOR` will be set to `snowflake` if it not explicitly set.

_**DEPRECATION NOTICE**: The `SNOWSQL_PWD` environment variable is deprecated but currently still supported. Support for it will be removed in a later version of schemachange. Please use `SNOWFLAKE_PASSWORD` instead._

### Private Key Authentication
The Snowflake user encrypted private key for `SNOWFLAKE_USER` is required to be in a file with the file path set in the environment variable `SNOWFLAKE_PRIVATE_KEY_PATH`. Additionally, the password for the encrypted private key file is required to be set in the environment variable `SNOWFLAKE_PRIVATE_KEY_PASSPHRASE`. If the variable is not set, schemachange will assume the private key is not encrypted. These two environment variables must be set prior to calling the script. Schemachange will fail if the `SNOWFLAKE_PRIVATE_KEY_PATH` is not set.

### Oauth Authentication
A Oauth Configuration can be made in the [YAML Config File](#yaml-config-file) or passing an equivalent json dictionary to the switch `--oauth-config`. Invoke this method by setting the environment variable `SNOWFLAKE_AUTHENTICATOR` to the value `oauth` prior to calling schemachange.  Since different Oauth providers may require different information the Oauth configuration uses four named variables that are fed into a POST request to obtain a token. Azure is shown in the example YAML but other providers should use a similar pattern and request payload contents.
* token-provider-url
The URL of the authenticator resource that will be receive the POST request.
* token-response-name
The Expected name of the JSON element containing the Token in the return response from the authenticator resource.
* token-request-payload
The Set of variables passed as a dictionary to the `data` element of the request.
* token-request-headers
The Set of variables passed as a dictionary to the `headers` element of the request.

It is recomended to use the YAML file and pass oauth secrets into the configuration using the templating engine instead of the command line option.


### External Browser Authentication
External browser authentication can be used for local development by setting the environment variable `SNOWFLAKE_AUTHENTICATOR` to the value `externalbrowser` prior to calling schemachange.
The client will be prompted to authenticate in a browser that pops up. Refer to the [documentation](https://docs.snowflake.com/en/user-guide/admin-security-fed-auth-use.html#setting-up-browser-based-sso) to cache the token to minimize the number of times the browser pops up to authenticate the user.

### Okta Authentication
For clients that do not have a browser, can use the popular SaaS Idp option to connect via Okta. This will require the Okta URL that you utilize for SSO.
Okta authentication can be used setting the environment variable `SNOWFLAKE_AUTHENTICATOR` to the value of your okta endpoint as a fully formed URL ( E.g. `https://<org_name>.okta.com`) prior to calling schemachange.

_** NOTE**: Please disable Okta MFA for the user who uses Native SSO authentication with client drivers. Please consult your Okta administrator for more information._

## Configuration

Parameters to schemachange can be supplied in two different ways:
1. Through a YAML config file
2. Via command line arguments

If supplied by both the command line and the YAML file, The command line overides the YAML values.

Additionally, regardless of the approach taken, the following paramaters are required to run schemachange:
* snowflake-account
* snowflake-user
* snowflake-role
* snowflake-warehouse

Plese see [Usage Notes for the account Parameter (for the connect Method)](https://docs.snowflake.com/en/user-guide/python-connector-api.html#label-account-format-info) for more details on how to structure the account name.

### YAML Config File

schemachange expects the YAML config file to be named `schemachange-config.yml` and looks for it by default in the current folder. The folder can be overridden by using the `--config-folder` command line argument (see [Command Line Arguments](#command-line-arguments) below for more details).

Here is the list of available configurations in the `schemachange-config.yml` file:

```yaml
config-version: 1

# The root folder for the database change scripts
root-folder: '/path/to/folder'

# The modules folder for jinja macros and templates to be used across multiple scripts.
modules-folder: null

# The name of the snowflake account (e.g. xy12345.east-us-2.azure)
snowflake-account: 'xy12345.east-us-2.azure'

# The name of the snowflake user
snowflake-user: 'user'

# The name of the default role to use. Can be overrideen in the change scripts.
snowflake-role: 'role'

# The name of the default warehouse to use. Can be overridden in the change scripts.
snowflake-warehouse: 'warehouse'

# The name of the default database to use. Can be overridden in the change scripts.
snowflake-database: null

# The name of the default schema to use. Can be overridden in the change scripts.
snowflake-schema: null

# Used to override the default name of the change history table (the default is METADATA.SCHEMACHANGE.CHANGE_HISTORY)
change-history-table: null

# Define values for the variables to replaced in change scripts
vars:
  var1: 'value1'
  var2: 'value2'
  secrets:
    var3: 'value3' # This is considered a secret and will not be displayed in any output

# Create the change history schema and table, if they do not exist (the default is False)
create-change-history-table: false

# Enable autocommit feature for DML commands (the default is False)
autocommit: false

# Display verbose debugging details during execution (the default is False)
verbose: false

# Execute Always First scripts which are executed before other script types (the default is False)
always-first: false

# Run schemachange in dry run mode (the default is False)
dry-run: false

# A string to include in the QUERY_TAG that is attached to every SQL statement executed
query-tag: 'QUERY_TAG'

# Information for Oauth token requests
oauthconfig:
  # url Where token request are posted to
  token-provider-url: 'https://login.microsoftonline.com/{{ env_var('AZURE_ORG_GUID', 'default') }}/oauth2/v2.0/token'
  # name of Json entity returned by request
  token-response-name: 'access_token'
  # Headers needed for successful post or other security markings ( multiple labeled items permitted
  token-request-headers:
    Content-Type: "application/x-www-form-urlencoded"
    User-Agent: "python/schemachange"
  # Request Payload for Token (it is recommended pass
  token-request-payload:
    client_id: '{{ env_var('CLIENT_ID', 'default') }}'
    username: '{{ env_var('USER_ID', 'default') }}'
    password: '{{ env_var('USER_PASSWORD', 'default') }}'
    grant_type: 'password'
    scope: '{{ env_var('SESSION_SCOPE', 'default') }}'
```

#### Yaml Jinja support
The YAML config file supports the jinja templating language and has a custom function "env_var" to access environmental variables.  Jinja variables are unavailible and not yet loaded since they are supplied by the YAML file. Customisation of the YAML file can only happen through values passed via environment variables.

##### env_var
Provides access to environmental variables. The function can be used two different ways.

Return the value of the environmental variable if it exists, otherwise return the default value.
``` jinja
{{ env_var('<environmental_variable>', 'default') }}
```

Return the value of the environmental variable if it exists, otherwise raise an error.
``` jinja
{{ env_var('<environmental_variable>') }}
```

### Command Line Arguments

Schemachange supports a number of subcommands, it the subcommand is not provided it is defaulted to deploy. This behaviour keeps compatibility with versions prior to 3.2.

#### deploy
This is the main command that runs the deployment process.

<<<<<<< HEAD
`usage: schemachange deploy [-h] [--config-folder CONFIG_FOLDER] [-f ROOT_FOLDER] [-m MODULES_FOLDER] [-a SNOWFLAKE_ACCOUNT] [-u SNOWFLAKE_USER] [-r SNOWFLAKE_ROLE] [-w SNOWFLAKE_WAREHOUSE] [-d SNOWFLAKE_DATABASE] [-c CHANGE_HISTORY_TABLE] [--vars VARS] [--create-change-history-table] [-ac] [-v] [-af] [--dry-run] [--query-tag QUERY_TAG]`
=======
`usage: schemachange deploy [-h] [--config-folder CONFIG_FOLDER] [-f ROOT_FOLDER] [-m MODULES_FOLDER] [-a SNOWFLAKE_ACCOUNT] [-u SNOWFLAKE_USER] [-r SNOWFLAKE_ROLE] [-w SNOWFLAKE_WAREHOUSE] [-d SNOWFLAKE_DATABASE] [-s SNOWFLAKE_SCHEMA] [-c CHANGE_HISTORY_TABLE] [--vars VARS] [--create-change-history-table] [-ac] [-v] [--dry-run] [--query-tag QUERY_TAG]`
>>>>>>> de2bca1d

Parameter | Description
--- | ---
-h, --help | Show the help message and exit
--config-folder CONFIG_FOLDER | The folder to look in for the schemachange-config.yml file (the default is the current working directory)
-f ROOT_FOLDER, --root-folder ROOT_FOLDER | The root folder for the database change scripts. The default is the current directory.
-m MODULES_FOLDER, --modules-folder MODULES_FOLDER | The modules folder for jinja macros and templates to be used across mutliple scripts
-a SNOWFLAKE_ACCOUNT, --snowflake-account SNOWFLAKE_ACCOUNT | The name of the snowflake account (e.g. xy12345.east-us-2.azure).
-u SNOWFLAKE_USER, --snowflake-user SNOWFLAKE_USER | The name of the snowflake user
-r SNOWFLAKE_ROLE, --snowflake-role SNOWFLAKE_ROLE | The name of the role to use
-w SNOWFLAKE_WAREHOUSE, --snowflake-warehouse SNOWFLAKE_WAREHOUSE | The name of the default warehouse to use. Can be overridden in the change scripts.
-d SNOWFLAKE_DATABASE, --snowflake-database SNOWFLAKE_DATABASE | The name of the default database to use. Can be overridden in the change scripts.
-s SNOWFLAKE_SCHEMA, --snowflake-schema SNOWFLAKE_SCHEMA | The name of the default schema to use. Can be overridden in the change scripts.
-c CHANGE_HISTORY_TABLE, --change-history-table CHANGE_HISTORY_TABLE | Used to override the default name of the change history table (which is METADATA.SCHEMACHANGE.CHANGE_HISTORY)
--vars VARS | Define values for the variables to replaced in change scripts, given in JSON format (e.g. '{"variable1": "value1", "variable2": "value2"}')
--create-change-history-table | Create the change history table if it does not exist. The default is 'False'.
-ac, --autocommit | Enable autocommit feature for DML commands. The default is 'False'.
-v, --verbose | Display verbose debugging details during execution. The default is 'False'.
-af, --always-first | Enable to execute Always First scripts. These will be executed before all other script types. The default is 'False'.
--dry-run | Run schemachange in dry run mode. The default is 'False'.
--query-tag | A string to include in the QUERY_TAG that is attached to every SQL statement executed.
--oauth-config | Define values for the variables to Make Oauth Token requests  (e.g. {"token-provider-url": "https//...", "token-request-payload": {"client_id": "GUID_xyz",...},... })'

#### render
This subcommand is used to render a single script to the console. It is intended to support the development and troubleshooting of script that use features from the jinja template engine.

`usage: schemachange render [-h] [--config-folder CONFIG_FOLDER] [-f ROOT_FOLDER] [-m MODULES_FOLDER] [--vars VARS] [-v] [-af] script`

Parameter | Description
--- | ---
--config-folder CONFIG_FOLDER | The folder to look in for the schemachange-config.yml file (the default is the current working directory)
-f ROOT_FOLDER, --root-folder ROOT_FOLDER | The root folder for the database change scripts
-m MODULES_FOLDER, --modules-folder MODULES_FOLDER | The modules folder for jinja macros and templates to be used across multiple scripts
--vars VARS | Define values for the variables to replaced in change scripts, given in JSON format (e.g. {"variable1": "value1", "variable2": "value2"})
-v, --verbose | Display verbose debugging details during execution (the default is False)
-af, --always-first | Enable to execute Always First scripts. These will be executed before all other script types. The default is 'False'.


## Running schemachange

### Prerequisites

In order to run schemachange you must have the following:

* You will need to have a recent version of python 3 installed
* You will need to have the latest [Snowflake Python driver installed](https://docs.snowflake.com/en/user-guide/python-connector-install.html)
* You will need to create the change history table used by schemachange in Snowflake (see [Change History Table](#change-history-table) above for more details)
    * First, you will need to create a database to store your change history table (schemachange will not help you with this)
    * Second, you will need to create the change history schema and table. You can do this manually (see [Change History Table](#change-history-table) above for the DDL) or have schemachange create them by running it with the `--create-change-history-table` parameter (just make sure the Snowflake user you're running schemachange with has privileges to create a schema and table in that database)
* You will need to create (or choose) a user account that has privileges to apply the changes in your change script
    * Don't forget that this user also needs the SELECT and INSERT privileges on the change history table

### Running the Script

schemachange is a single python script located at [schemachange/cli.py](schemachange/cli.py). It can be executed as follows:

```
<<<<<<< HEAD
python schemachange/cli.py [-h] [--config-folder CONFIG_FOLDER] [-f ROOT_FOLDER] [-a SNOWFLAKE_ACCOUNT] [-u SNOWFLAKE_USER] [-r SNOWFLAKE_ROLE] [-w SNOWFLAKE_WAREHOUSE] [-d SNOWFLAKE_DATABASE] [-c CHANGE_HISTORY_TABLE] [--vars VARS] [--create-change-history-table] [-ac] [-v] [-af] [--dry-run] [--query-tag QUERY_TAG] [--oauth-config OUATH_CONFIG]
=======
python schemachange/cli.py [-h] [--config-folder CONFIG_FOLDER] [-f ROOT_FOLDER] [-a SNOWFLAKE_ACCOUNT] [-u SNOWFLAKE_USER] [-r SNOWFLAKE_ROLE] [-w SNOWFLAKE_WAREHOUSE] [-d SNOWFLAKE_DATABASE] [-s SNOWFLAKE_SCHEMA] [-c CHANGE_HISTORY_TABLE] [--vars VARS] [--create-change-history-table] [-ac] [-v] [--dry-run] [--query-tag QUERY_TAG] [--oauth-config OUATH_CONFIG]
>>>>>>> de2bca1d
```

Or if installed via `pip`, it can be executed as follows:

```
<<<<<<< HEAD
schemachange [-h] [--config-folder CONFIG_FOLDER] [-f ROOT_FOLDER] [-a SNOWFLAKE_ACCOUNT] [-u SNOWFLAKE_USER] [-r SNOWFLAKE_ROLE] [-w SNOWFLAKE_WAREHOUSE] [-d SNOWFLAKE_DATABASE] [-c CHANGE_HISTORY_TABLE] [--vars VARS] [--create-change-history-table] [-ac] [-v] [-af] [--dry-run] [--query-tag QUERY_TAG] [--oauth-config OUATH_CONFIG]
=======
schemachange [-h] [--config-folder CONFIG_FOLDER] [-f ROOT_FOLDER] [-a SNOWFLAKE_ACCOUNT] [-u SNOWFLAKE_USER] [-r SNOWFLAKE_ROLE] [-w SNOWFLAKE_WAREHOUSE] [-d SNOWFLAKE_DATABASE] [-s SNOWFLAKE_SCHEMA] [-c CHANGE_HISTORY_TABLE] [--vars VARS] [--create-change-history-table] [-ac] [-v] [--dry-run] [--query-tag QUERY_TAG] [--oauth-config OUATH_CONFIG]
>>>>>>> de2bca1d
```

## Getting Started with schemachange

The [demo](demo) folder in this project repository contains a schemachange demo project for you to try out. This demo is based on the standard Snowflake Citibike demo which can be found in [the Snowflake Hands-on Lab](https://docs.snowflake.net/manuals/other-resources.html#hands-on-lab). It contains the following database change scripts:

Change Script | Description
--- | ---
v1.1__initial_database_objects.sql | Create the initial Citibike demo objects including file formats, stages, and tables.
v1.2__load_tables_from_s3.sql | Load the Citibike and weather data from the Snowlake lab S3 bucket.

The [Citibike data](https://www.citibikenyc.com/system-data) for this demo comes from the NYC Citi Bike bike share program.

To get started with schemachange and these demo Citibike scripts follow these steps:
1. Make sure you've completed the [Prerequisites](#prerequisites) steps above
1. Get a copy of this schemachange repository (either via a clone or download)
1. Open a shell and change directory to your copy of the schemachange repository
1. Run schemachange (see [Running the Script](#running-the-script) above) with your Snowflake account details and the `demo/citibike` folder as the root folder (make sure you use the full path)

## Integrating With DevOps

### Sample DevOps Process Flow

Here is a sample DevOps development lifecycle with schemachange:

<img src="images/diagram.png" alt="schemachange DevOps process" title="schemachange DevOps process" />

### Using in a CI/CD Pipeline

If your build agent has a recent version of python 3 installed, the script can be ran like so:
```
pip install schemachange --upgrade
<<<<<<< HEAD
schemachange [-h] [-f ROOT_FOLDER] -a SNOWFLAKE_ACCOUNT -u SNOWFLAKE_USER -r SNOWFLAKE_ROLE -w SNOWFLAKE_WAREHOUSE [-d SNOWFLAKE_DATABASE] [-c CHANGE_HISTORY_TABLE] [--vars VARS] [--create-change-history-table] [-ac] [-v] [-af] [--dry-run] [--query-tag QUERY_TAG] [--oauth-config OUATH_CONFIG]
=======
schemachange [-h] [-f ROOT_FOLDER] -a SNOWFLAKE_ACCOUNT -u SNOWFLAKE_USER -r SNOWFLAKE_ROLE -w SNOWFLAKE_WAREHOUSE [-d SNOWFLAKE_DATABASE] [-s SNOWFLAKE_SCHEMA] [-c CHANGE_HISTORY_TABLE] [--vars VARS] [--create-change-history-table] [-ac] [-v] [--dry-run] [--query-tag QUERY_TAG] [--oauth-config OUATH_CONFIG]
>>>>>>> de2bca1d
```

Or if you prefer docker, set the environment variables and run like so:
```
docker run -it --rm \
  --name schemachange-script \
  -v "$PWD":/usr/src/schemachange \
  -w /usr/src/schemachange \
  -e ROOT_FOLDER \
  -e SNOWFLAKE_ACCOUNT \
  -e SNOWFLAKE_USER \
  -e SNOWFLAKE_ROLE \
  -e SNOWFLAKE_WAREHOUSE \
  -e SNOWFLAKE_PASSWORD \
  python:3 /bin/bash -c "pip install schemachange --upgrade && schemachange -f $ROOT_FOLDER -a $SNOWFLAKE_ACCOUNT -u $SNOWFLAKE_USER -r $SNOWFLAKE_ROLE -w $SNOWFLAKE_WAREHOUSE"
```

Either way, don't forget to set the `SNOWFLAKE_PASSWORD` environment variable if using password authentication!

## Maintainers

- James Weakley (@jamesweakley)
- Jeremiah Hansen (@jeremiahhansen)

This is a community-developed tool, not an official Snowflake offering. It comes with no support or warranty. However, feel free to raise a github issue if you find a bug or would like a new feature.

## Third Party Packages
The current functionality in schemachange would not be possible without the following third party packages and all those that maintain and have contributed.

 Name | License | Author | URL
 ---|---|---|---
 Jinja2 | BSD License | Armin Ronacher | https://palletsprojects.com/p/jinja/
 PyYAML | MIT License | Kirill Simonov | https://pyyaml.org/
 pandas | BSD License | The Pandas Development Team | https://pandas.pydata.org
 pytest | MIT License | Holger Krekel, Bruno Oliveira, Ronny Pfannschmidt, Floris Bruynooghe, Brianna Laugher, Florian Bruhin and others | https://docs.pytest.org/en/latest/
 snowflake-connector-python | Apache Software License | Snowflake, Inc | https://www.snowflake.com/

## Legal

Licensed under the Apache License, Version 2.0 (the "License"); you may not use this tool except in compliance with the License. You may obtain a copy of the License at: [http://www.apache.org/licenses/LICENSE-2.0](http://www.apache.org/licenses/LICENSE-2.0)

Unless required by applicable law or agreed to in writing, software distributed under the License is distributed on an "AS IS" BASIS, WITHOUT WARRANTIES OR CONDITIONS OF ANY KIND, either express or implied. See the License for the specific language governing permissions and limitations under the License.<|MERGE_RESOLUTION|>--- conflicted
+++ resolved
@@ -397,11 +397,7 @@
 #### deploy
 This is the main command that runs the deployment process.
 
-<<<<<<< HEAD
-`usage: schemachange deploy [-h] [--config-folder CONFIG_FOLDER] [-f ROOT_FOLDER] [-m MODULES_FOLDER] [-a SNOWFLAKE_ACCOUNT] [-u SNOWFLAKE_USER] [-r SNOWFLAKE_ROLE] [-w SNOWFLAKE_WAREHOUSE] [-d SNOWFLAKE_DATABASE] [-c CHANGE_HISTORY_TABLE] [--vars VARS] [--create-change-history-table] [-ac] [-v] [-af] [--dry-run] [--query-tag QUERY_TAG]`
-=======
 `usage: schemachange deploy [-h] [--config-folder CONFIG_FOLDER] [-f ROOT_FOLDER] [-m MODULES_FOLDER] [-a SNOWFLAKE_ACCOUNT] [-u SNOWFLAKE_USER] [-r SNOWFLAKE_ROLE] [-w SNOWFLAKE_WAREHOUSE] [-d SNOWFLAKE_DATABASE] [-s SNOWFLAKE_SCHEMA] [-c CHANGE_HISTORY_TABLE] [--vars VARS] [--create-change-history-table] [-ac] [-v] [--dry-run] [--query-tag QUERY_TAG]`
->>>>>>> de2bca1d
 
 Parameter | Description
 --- | ---
@@ -459,21 +455,13 @@
 schemachange is a single python script located at [schemachange/cli.py](schemachange/cli.py). It can be executed as follows:
 
 ```
-<<<<<<< HEAD
-python schemachange/cli.py [-h] [--config-folder CONFIG_FOLDER] [-f ROOT_FOLDER] [-a SNOWFLAKE_ACCOUNT] [-u SNOWFLAKE_USER] [-r SNOWFLAKE_ROLE] [-w SNOWFLAKE_WAREHOUSE] [-d SNOWFLAKE_DATABASE] [-c CHANGE_HISTORY_TABLE] [--vars VARS] [--create-change-history-table] [-ac] [-v] [-af] [--dry-run] [--query-tag QUERY_TAG] [--oauth-config OUATH_CONFIG]
-=======
 python schemachange/cli.py [-h] [--config-folder CONFIG_FOLDER] [-f ROOT_FOLDER] [-a SNOWFLAKE_ACCOUNT] [-u SNOWFLAKE_USER] [-r SNOWFLAKE_ROLE] [-w SNOWFLAKE_WAREHOUSE] [-d SNOWFLAKE_DATABASE] [-s SNOWFLAKE_SCHEMA] [-c CHANGE_HISTORY_TABLE] [--vars VARS] [--create-change-history-table] [-ac] [-v] [--dry-run] [--query-tag QUERY_TAG] [--oauth-config OUATH_CONFIG]
->>>>>>> de2bca1d
 ```
 
 Or if installed via `pip`, it can be executed as follows:
 
 ```
-<<<<<<< HEAD
-schemachange [-h] [--config-folder CONFIG_FOLDER] [-f ROOT_FOLDER] [-a SNOWFLAKE_ACCOUNT] [-u SNOWFLAKE_USER] [-r SNOWFLAKE_ROLE] [-w SNOWFLAKE_WAREHOUSE] [-d SNOWFLAKE_DATABASE] [-c CHANGE_HISTORY_TABLE] [--vars VARS] [--create-change-history-table] [-ac] [-v] [-af] [--dry-run] [--query-tag QUERY_TAG] [--oauth-config OUATH_CONFIG]
-=======
 schemachange [-h] [--config-folder CONFIG_FOLDER] [-f ROOT_FOLDER] [-a SNOWFLAKE_ACCOUNT] [-u SNOWFLAKE_USER] [-r SNOWFLAKE_ROLE] [-w SNOWFLAKE_WAREHOUSE] [-d SNOWFLAKE_DATABASE] [-s SNOWFLAKE_SCHEMA] [-c CHANGE_HISTORY_TABLE] [--vars VARS] [--create-change-history-table] [-ac] [-v] [--dry-run] [--query-tag QUERY_TAG] [--oauth-config OUATH_CONFIG]
->>>>>>> de2bca1d
 ```
 
 ## Getting Started with schemachange
@@ -506,11 +494,7 @@
 If your build agent has a recent version of python 3 installed, the script can be ran like so:
 ```
 pip install schemachange --upgrade
-<<<<<<< HEAD
-schemachange [-h] [-f ROOT_FOLDER] -a SNOWFLAKE_ACCOUNT -u SNOWFLAKE_USER -r SNOWFLAKE_ROLE -w SNOWFLAKE_WAREHOUSE [-d SNOWFLAKE_DATABASE] [-c CHANGE_HISTORY_TABLE] [--vars VARS] [--create-change-history-table] [-ac] [-v] [-af] [--dry-run] [--query-tag QUERY_TAG] [--oauth-config OUATH_CONFIG]
-=======
 schemachange [-h] [-f ROOT_FOLDER] -a SNOWFLAKE_ACCOUNT -u SNOWFLAKE_USER -r SNOWFLAKE_ROLE -w SNOWFLAKE_WAREHOUSE [-d SNOWFLAKE_DATABASE] [-s SNOWFLAKE_SCHEMA] [-c CHANGE_HISTORY_TABLE] [--vars VARS] [--create-change-history-table] [-ac] [-v] [--dry-run] [--query-tag QUERY_TAG] [--oauth-config OUATH_CONFIG]
->>>>>>> de2bca1d
 ```
 
 Or if you prefer docker, set the environment variables and run like so:
