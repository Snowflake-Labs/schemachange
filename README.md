--- conflicted
+++ resolved
@@ -342,11 +342,7 @@
 
 ### Private Key Authentication
 
-<<<<<<< HEAD
-External browser authentication can be selected by supplying `snowflake_jwt` as your authenticator. The filepath to a
-=======
 Private key authentication can be selected by supplying `snowflake_jwt` as your authenticator. The filepath to a
->>>>>>> 3f0fddc2
 Snowflake user-encrypted private key must be supplied as `private_key_file` in the [connections.toml](#connectionstoml-file)
 file. If the private key file is password protected, supply the password as `private_key_file_pwd` in
 the [connections.toml](#connectionstoml-file) file. If the variable is not set, the Snowflake Python connector will
