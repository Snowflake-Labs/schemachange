# Demo

The contents of this Demo serves two audiences - Consumers and Contributors. For the Consumer, the demo provides a basis
to see how schemachange works with the main feature set. For the contributor, who forks the repo and submits PRs to the
codebase, this will serve as a basis to test the PR against your own snowflake account to ensure your code change does
not break any existing functionality.

## Prerequisites

- You will need your own snowflake Account to test the Demo - Both as a contributor and consumer.
- You will need to review and run statements in the provision folder or set up your own database and schema.
    - [initialize.sql](provision/initialize.sql): Contains the SQL variables to initialize your environment.
    - [setup_schemachange_schema.sql](provision/setup_schemachange_schema.sql): Contains the SQL variables to track the
      individual demo scenarios in its own change history table.

<<<<<<< HEAD
### Contributors

1. Execute the [initialize.sql](provision/initialize.sql)
   and [setup_schemachange_schema.sql](provision/setup_schemachange_schema.sql) scripts to create up a
   `SCHEMACHANGE_DEMO`
   database and `SCHEMACHANGE` schema (See [Prerequisites](#prerequisites)).

2. Create the
   following [GitHub Action Secrets](https://docs.github.com/en/actions/security-for-github-actions/security-guides/using-secrets-in-github-actions)
   in your forked repository. GitHub will use these actions to set up and teardown the temporary schema(s) it creates to
   test your code.

    - `SCHEMACHANGE_SNOWFLAKE_PASSWORD`
    - `SCHEMACHANGE_SNOWFLAKE_USER`
    - `SCHEMACHANGE_SNOWFLAKE_ACCOUNT`

=======
>>>>>>> 871d7c72
### Consumers

- If you are consumer who is installing schemachange and wants to test-run the demo, then you will have to set the
  following environment variables.
    - SNOWFLAKE_ACCOUNT: This will be the account identifier for your Snowflake account.
    - SNOWFLAKE_USER: This will be the user that will connect to your Snowflake account (`SNOWFLAKE_ACCOUNT`).
    - SNOWFLAKE_PASSWORD: This is the password for the user (`SNOWFLAKE_USER`) that will connect to your Snowflake
      account (`SNOWFLAKE_ACCOUNT`).
    - SCENARIO_NAME: This will be demo folder you intend to experiment with. For
      starters, `basics_demo`, `citibike_demo` or `citibike_demo_jinja` are included with the repo that will set the
      root folder value in the respective schemachange-config.yml file.
    - SNOWFLAKE_WAREHOUSE: This will be the warehouse you set up for the demo in your Snowflake
      account (`SNOWFLAKE_ACCOUNT`). Default setup is SCHEMACHANGE_DEMO_WH.
    - SNOWFLAKE_DATABASE Keyed to SCHEMACHANGE_DEMO. You can update this to the database in your snowflake account
      (`SNOWFLAKE_ACCOUNT`). You will also need to update the provision scripts accordingly.
    - SNOWFLAKE_ROLE Keyed to SCHEMACHANGE_DEMO-DEPLOY. This particular role name was chosen to test hyphenated roles
      in schemachange. You can update this value to match the role you have setup in your snowflake
      account (`SNOWFLAKE_ACCOUNT`).

The scripts in the `provision` folder can be used to set up up your demo database along with a schema in that database
that will house the change tracking tables needed to set up and teardown the schemas used to test a working version of
the demo DDL scripts.

- The [initialize](provision/initialize.sql) script setups the database, warehouse and account level access roles that
  will be used on the
- The [setup](provision/setup_schemachange_schema.sql) script creates the `SCHEMACHANGE` schema in the database that you
  created in the initialize step.

### Contributors

As a contributor, you will have to set up schemachange demo database and schemachange schema (See Initialize and Setup
scripts below). Along with that you will also set up the following Secrets in your forked repository so that the GitHub
actions can set up, test and teardown the temporary schema it creates to test the changes to your code in the master and
dev branches respectively.

- SCHEMACHANGE_SNOWFLAKE_PASSWORD
- SCHEMACHANGE_SNOWFLAKE_USER
- SCHEMACHANGE_SNOWFLAKE_ACCOUNT

# Setup

The setup scripts are included to build the schema needed by the GitHub Actions Workflow to avoid conflict across jobs
when tested in parallel. The Setup script will create a new schema to run the schemachange script for the corresponding
scenario.

# Teardown

The Teardown scripts are the bookend pairing of the Setup script for each scenario so that when the build process is
done using GitHub actions, you will have a log of the testing done to ensure that schemachange is working as expected.<|MERGE_RESOLUTION|>--- conflicted
+++ resolved
@@ -13,25 +13,6 @@
     - [setup_schemachange_schema.sql](provision/setup_schemachange_schema.sql): Contains the SQL variables to track the
       individual demo scenarios in its own change history table.
 
-<<<<<<< HEAD
-### Contributors
-
-1. Execute the [initialize.sql](provision/initialize.sql)
-   and [setup_schemachange_schema.sql](provision/setup_schemachange_schema.sql) scripts to create up a
-   `SCHEMACHANGE_DEMO`
-   database and `SCHEMACHANGE` schema (See [Prerequisites](#prerequisites)).
-
-2. Create the
-   following [GitHub Action Secrets](https://docs.github.com/en/actions/security-for-github-actions/security-guides/using-secrets-in-github-actions)
-   in your forked repository. GitHub will use these actions to set up and teardown the temporary schema(s) it creates to
-   test your code.
-
-    - `SCHEMACHANGE_SNOWFLAKE_PASSWORD`
-    - `SCHEMACHANGE_SNOWFLAKE_USER`
-    - `SCHEMACHANGE_SNOWFLAKE_ACCOUNT`
-
-=======
->>>>>>> 871d7c72
 ### Consumers
 
 - If you are consumer who is installing schemachange and wants to test-run the demo, then you will have to set the
@@ -62,14 +43,19 @@
 
 ### Contributors
 
-As a contributor, you will have to set up schemachange demo database and schemachange schema (See Initialize and Setup
-scripts below). Along with that you will also set up the following Secrets in your forked repository so that the GitHub
-actions can set up, test and teardown the temporary schema it creates to test the changes to your code in the master and
-dev branches respectively.
+1. Execute the [initialize.sql](provision/initialize.sql)
+   and [setup_schemachange_schema.sql](provision/setup_schemachange_schema.sql) scripts to create up a
+   `SCHEMACHANGE_DEMO`
+   database and `SCHEMACHANGE` schema (See [Prerequisites](#prerequisites)).
 
-- SCHEMACHANGE_SNOWFLAKE_PASSWORD
-- SCHEMACHANGE_SNOWFLAKE_USER
-- SCHEMACHANGE_SNOWFLAKE_ACCOUNT
+2. Create the
+   following [GitHub Action Secrets](https://docs.github.com/en/actions/security-for-github-actions/security-guides/using-secrets-in-github-actions)
+   in your forked repository. GitHub will use these actions to set up and teardown the temporary schema(s) it creates to
+   test your code.
+
+    - `SCHEMACHANGE_SNOWFLAKE_PASSWORD`
+    - `SCHEMACHANGE_SNOWFLAKE_USER`
+    - `SCHEMACHANGE_SNOWFLAKE_ACCOUNT`
 
 # Setup
 
