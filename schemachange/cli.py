import argparse
import hashlib
import json
import os
import pathlib
import re
import sys
import textwrap
import time
import warnings
from typing import Dict, Any, Optional, Set
import jinja2
import jinja2.ext
import requests
import snowflake.connector
import yaml
from cryptography.hazmat.backends import default_backend
from cryptography.hazmat.primitives import serialization
from jinja2.loaders import BaseLoader
from pandas import DataFrame

#region Global Variables
# metadata
_schemachange_version = '3.6.0'
_config_file_name = 'schemachange-config.yml'
_metadata_database_name = 'METADATA'
_metadata_schema_name = 'SCHEMACHANGE'
_metadata_table_name = 'CHANGE_HISTORY'
_snowflake_application_name = 'schemachange'

# messages
_err_jinja_env_var = "Could not find environmental variable %s and no default" \
  + " value was provided"
_err_oauth_tk_nm = 'Response Json contains keys: {keys} \n but not {key}'
_err_oauth_tk_err = '\n error description: {desc}'
_err_no_auth_mthd = "Unable to find connection credentials for Okta, private key,  " \
  + "password, Oauth or Browser authentication"
_err_unsupported_auth_mthd = "'{unsupported_authenticator}' is not supported authenticator option. " \
  + "Choose from externalbrowser, oauth, https://<subdomain>.okta.com. Using default value = 'snowflake'"
_warn_password = "The SNOWSQL_PWD environment variable is deprecated and will" \
  + " be removed in a later version of schemachange. Please use SNOWFLAKE_PASSWORD instead."
_warn_password_dup = "Environment variables SNOWFLAKE_PASSWORD and SNOWSQL_PWD are " \
  + " both present, using SNOWFLAKE_PASSWORD"
_err_args_missing ="Missing config values. The following config values are required: %s "
_err_env_missing ="Missing environment variable(s). \nSNOWFLAKE_PASSWORD must be defined for " \
  + "password authentication. \nSNOWFLAKE_PRIVATE_KEY_PATH and (optional) " \
  + "SNOWFLAKE_PRIVATE_KEY_PASSPHRASE must be defined for private key authentication. " \
  + "\nSNOWFLAKE_AUTHENTICATOR must be defined is using Oauth, OKTA or external Browser Authentication."
_log_config_details = "Using Snowflake account {snowflake_account}\nUsing default role " \
  + "{snowflake_role}\nUsing default warehouse {snowflake_warehouse}\nUsing default " \
  + "database {snowflake_database}"
_log_ch_use = "Using change history table {database_name}.{schema_name}.{table_name} " \
  + "(last altered {last_altered})"
_log_ch_create = "Created change history table {database_name}.{schema_name}.{table_name}"
_err_ch_missing = "Unable to find change history table {database_name}.{schema_name}.{table_name}"
_log_ch_max_version = "Max applied change script version: {max_published_version_display}"
_log_skip_v = "Skipping change script {script_name} because it's older than the most recently " \
  + "applied change ({max_published_version})"
_log_skip_r ="Skipping change script {script_name} because there is no change since the last " \
  + "execution"
_log_apply =  "Applying change script {script_name}"
_log_apply_set_complete  =  "Successfully applied {scripts_applied} change scripts (skipping " \
  + "{scripts_skipped}) \nCompleted successfully"
_err_vars_config = "vars did not parse correctly, please check its configuration"
_err_vars_reserved = "The variable schemachange has been reserved for use by schemachange, " \
  + "please use a different name"
_err_invalid_folder  = "Invalid {folder_type} folder: {path}"
_err_dup_scripts = "The script name {script_name} exists more than once (first_instance " \
  + "{first_path}, second instance {script_full_path})"
_err_dup_scripts_version = "The script version {script_version} exists more than once " \
  + "(second instance {script_full_path})"
_err_invalid_cht  = 'Invalid change history table name: %s'
_log_auth_type ="Proceeding with %s authentication"
_log_pk_enc ="No private key passphrase provided. Assuming the key is not encrypted."
_log_okta_ep ="Okta Endpoint: %s"

#endregion Global Variables

class JinjaEnvVar(jinja2.ext.Extension):
  """
  Extends Jinja Templates with access to environmental variables
  """
  def __init__(self, environment: jinja2.Environment):
    super().__init__(environment)

    # add globals
    environment.globals["env_var"] = JinjaEnvVar.env_var

  @staticmethod
  def env_var(env_var: str, default: Optional[str] = None) -> str:
    """
    Returns the value of the environmental variable or the default.
    """
    result = default
    if env_var in os.environ:
      result = os.environ[env_var]

    if result is None:
      raise ValueError(_err_jinja_env_var % env_var)

    return result


class JinjaTemplateProcessor:
  _env_args = {"undefined":jinja2.StrictUndefined,"autoescape":False, "extensions":[JinjaEnvVar]}

  def __init__(self, project_root: str, modules_folder: str = None):
    loader: BaseLoader
    if modules_folder:
      loader = jinja2.ChoiceLoader(
        [
          jinja2.FileSystemLoader(project_root),
          jinja2.PrefixLoader({"modules": jinja2.FileSystemLoader(modules_folder)}),
        ]
      )
    else:
      loader = jinja2.FileSystemLoader(project_root)
    self.__environment = jinja2.Environment(loader=loader, **self._env_args)
    self.__project_root = project_root

  def list(self):
    return self.__environment.list_templates()

  def override_loader(self, loader: jinja2.BaseLoader):
    # to make unit testing easier
    self.__environment = jinja2.Environment(loader=loader, **self._env_args)

  def render(self, script: str, vars: Dict[str, Any], verbose: bool, always_first: bool) -> str:
    if not vars:
      vars = {}
    # jinja needs posix path
    posix_path = pathlib.Path(script).as_posix()
    template = self.__environment.get_template(posix_path)
    content = template.render(**vars).strip()
    content = content[:-1] if content.endswith(';') else content
    return content

  def relpath(self, file_path: str):
    return os.path.relpath(file_path, self.__project_root)


class SecretManager:
  """
  Provides the ability to redact secrets
  """
  __singleton: 'SecretManager'

  @staticmethod
  def get_global_manager() -> 'SecretManager':
    return SecretManager.__singleton

  @staticmethod
  def set_global_manager(global_manager: 'SecretManager'):
    SecretManager.__singleton = global_manager

  @staticmethod
  def global_redact(context: str) -> str:
    """
    redacts any text that has been classified a secret
    using the global SecretManager instance.
    """
    return SecretManager.__singleton.redact(context)

  def __init__(self):
    self.__secrets = set()

  def clear(self):
    self.__secrets = set()

  def add(self, secret: str):
    if secret:
      self.__secrets.add(secret)

  def add_range(self, secrets: Set[str]):
    if secrets:
      self.__secrets = self.__secrets | secrets

  def redact(self, context: str) -> str:
    """
    redacts any text that has been classified a secret
    """
    redacted = context
    if redacted:
      for secret in self.__secrets:
        redacted = redacted.replace(secret, "*" * len(secret))
    return redacted


class SnowflakeSchemachangeSession:
  """
  Manages Snowflake Interactions and authentication
  """
  #region Query Templates
  _q_ch_metadata =  "SELECT CREATED, LAST_ALTERED FROM {database_name}.INFORMATION_SCHEMA.TABLES" \
    + " WHERE TABLE_SCHEMA = REPLACE('{schema_name}','\"','') AND TABLE_NAME = replace('{table_name}','\"','')"
  _q_ch_schema_present = "SELECT COUNT(1) FROM {database_name}.INFORMATION_SCHEMA.SCHEMATA" \
    + " WHERE SCHEMA_NAME = REPLACE('{schema_name}','\"','')"
  _q_ch_ddl_schema = "CREATE SCHEMA {schema_name}"
  _q_ch_ddl_table = "CREATE TABLE IF NOT EXISTS {database_name}.{schema_name}.{table_name} (VERSION VARCHAR, " \
    + "DESCRIPTION VARCHAR, SCRIPT VARCHAR, SCRIPT_TYPE VARCHAR, CHECKSUM VARCHAR," \
    + " EXECUTION_TIME NUMBER, STATUS VARCHAR, INSTALLED_BY VARCHAR, INSTALLED_ON TIMESTAMP_LTZ)"
  _q_ch_r_checksum = "SELECT DISTINCT SCRIPT, FIRST_VALUE(CHECKSUM) OVER (PARTITION BY SCRIPT " \
    + "ORDER BY INSTALLED_ON DESC) FROM {database_name}.{schema_name}.{table_name} WHERE SCRIPT_TYPE = 'R' AND " \
    + "STATUS = 'Success'"
  _q_ch_fetch ="SELECT VERSION FROM {database_name}.{schema_name}.{table_name} WHERE SCRIPT_TYPE = 'V' ORDER" \
    + " BY INSTALLED_ON DESC LIMIT 1"
  _q_sess_tag = "ALTER SESSION SET QUERY_TAG = '{query_tag}'"
  _q_ch_log = "INSERT INTO {database_name}.{schema_name}.{table_name} (VERSION, DESCRIPTION, SCRIPT, SCRIPT_TYPE, " \
    + "CHECKSUM, EXECUTION_TIME, STATUS, INSTALLED_BY, INSTALLED_ON) values ('{script_version}'," \
    + "'{script_description}','{script_name}','{script_type}','{checksum}',{execution_time}," \
    + "'{status}','{user}',CURRENT_TIMESTAMP);"
  _q_set_sess_role = 'USE ROLE {role};'
  _q_set_sess_database = 'USE DATABASE {database};'
  _q_set_sess_warehouse = 'USE WAREHOUSE {warehouse};'
   #endregion Query Templates


  def __init__(self, config):
    session_parameters = {
        "QUERY_TAG": "schemachange %s" % _schemachange_version
        }
    if config['query_tag']:
      session_parameters["QUERY_TAG"] += ";%s" % config['query_tag']

    # Retreive Connection info from config dictionary
    self.conArgs = {"user": config['snowflake_user'],"account": config['snowflake_account'] \
      ,"role": config['snowflake_role'],"warehouse": config['snowflake_warehouse'] \
      ,"database": config['snowflake_database'],"application": _snowflake_application_name \
      ,"session_parameters": session_parameters}

    self.oauth_config = config['oauth_config']
    self.autocommit = config['autocommit']
    self.verbose = config['verbose']
<<<<<<< HEAD
    self.always_first = config['always_first']
    self.con = self.authenticate()
    if not self.autocommit:
      self.con.autocommit(False)
=======
    if self.set_connection_args():
      self.con = snowflake.connector.connect(**self.conArgs)
      if not self.autocommit:
        self.con.autocommit(False)
    else:
      print(_err_env_missing)
>>>>>>> d638a5c5

  def __del__(self):
    if hasattr(self, 'con'):
      self.con.close()

  def get_oauth_token(self):
    req_info = { \
      "url":self.oauth_config['token-provider-url'], \
      "headers":self.oauth_config['token-request-headers'], \
      "data":self.oauth_config['token-request-payload'] \
    }
    token_name = self.oauth_config['token-response-name']
    response = requests.post(**req_info)
    resJsonDict =json.loads(response.text)
    try: return resJsonDict[token_name]
    except KeyError:
      errormessage = _err_oauth_tk_nm.format(
        keys = ', '.join(resJsonDict.keys()),
        key = token_name
      )
      # if there is an error passed with the reponse include that
      if 'error_description' in resJsonDict.keys():
        errormessage += _err_oauth_tk_err.format(desc=resJsonDict['error_description'])
      raise KeyError( errormessage )

  def set_connection_args(self):
    # Password authentication is the default
    snowflake_password = None
    default_authenticator = 'snowflake'
    if os.getenv("SNOWFLAKE_PASSWORD") is not None and os.getenv("SNOWFLAKE_PASSWORD"):
      snowflake_password = os.getenv("SNOWFLAKE_PASSWORD")

    # Check legacy/deprecated env variable
    if os.getenv("SNOWSQL_PWD") is not None and os.getenv("SNOWSQL_PWD"):
      if snowflake_password:
        warnings.warn(_warn_password_dup, DeprecationWarning)
      else:
        warnings.warn(_warn_password, DeprecationWarning)
        snowflake_password = os.getenv("SNOWSQL_PWD")

    snowflake_authenticator = os.getenv("SNOWFLAKE_AUTHENTICATOR")

    if snowflake_authenticator:
      # Determine the type of Authenticator
      # OAuth based authentication
      if snowflake_authenticator.lower() == 'oauth':
        oauth_token = self.get_oauth_token()

        if self.verbose:
          print( _log_auth_type % 'Oauth Access Token')
        self.conArgs['token'] = oauth_token
        self.conArgs['authenticator'] = 'oauth'
      # External Browswer based SSO
      elif snowflake_authenticator.lower() == 'externalbrowser':
        self.conArgs['authenticator'] = 'externalbrowser'
        if self.verbose:
          print(_log_auth_type % 'External Browser')
      # IDP based Authentication, limited to Okta
      elif snowflake_authenticator.lower()[:8]=='https://':

        if self.verbose:
          print(_log_auth_type % 'Okta')
          print(_log_okta_ep % snowflake_authenticator)

        self.conArgs['password'] = snowflake_password
        self.conArgs['authenticator'] = snowflake_authenticator.lower()
      elif snowflake_authenticator.lower() == 'snowflake':
        self.conArgs['authenticator'] = default_authenticator
      # if authenticator is not a supported method or the authenticator variable is defined but not specified
      else:
        # defaulting to snowflake as authenticator
        if self.verbose:
          print(_err_unsupported_auth_mthd.format(unsupported_authenticator=snowflake_authenticator) )
        self.conArgs['authenticator'] = default_authenticator
    else:
        # default authenticator to snowflake
        self.conArgs['authenticator'] = default_authenticator

    if self.conArgs['authenticator'].lower() == default_authenticator:
      # Giving preference to password based authentication when both private key and password are specified.
      if snowflake_password:
        if self.verbose:
          print(_log_auth_type %  'password' )
        self.conArgs['password'] = snowflake_password

      elif os.getenv("SNOWFLAKE_PRIVATE_KEY_PATH", ''):
        if self.verbose:
          print( _log_auth_type %  'private key')

        private_key_password = os.getenv("SNOWFLAKE_PRIVATE_KEY_PASSPHRASE", '')
        if private_key_password:
          private_key_password = private_key_password.encode()
        else:
          private_key_password = None
          if self.verbose:
            print(_log_pk_enc)
        with open(os.environ["SNOWFLAKE_PRIVATE_KEY_PATH"], "rb") as key:
          p_key= serialization.load_pem_private_key(
              key.read(),
              password = private_key_password,
              backend = default_backend()
          )

        pkb = p_key.private_bytes(
            encoding = serialization.Encoding.DER,
            format = serialization.PrivateFormat.PKCS8,
            encryption_algorithm = serialization.NoEncryption())

        self.conArgs['private_key'] = pkb
      else:
        raise NameError(_err_no_auth_mthd)

    return True

  def execute_snowflake_query(self, query):
    if self.verbose:
      print(SecretManager.global_redact("SQL query: %s" % query))
    try:
      res = self.con.execute_string(query)
      if not self.autocommit:
        self.con.commit()
      return res
    except Exception as e:
      if not self.autocommit:
        self.con.rollback()
      raise e

  def fetch_change_history_metadata(self,change_history_table):
    # This should only ever return 0 or 1 rows
    query = self._q_ch_metadata.format(**change_history_table)
    results = self.execute_snowflake_query(query)

    # Collect all the results into a list
    change_history_metadata = dict()
    for cursor in results:
      for row in cursor:
        change_history_metadata['created'] = row[0]
        change_history_metadata['last_altered'] = row[1]

    return change_history_metadata

  def create_change_history_table_if_missing(self, change_history_table):
    # Check if schema exists
    query = self._q_ch_schema_present.format(**change_history_table)
    results = self.execute_snowflake_query(query)
    schema_exists = False
    for cursor in results:
      for row in cursor:
        schema_exists = (row[0] > 0)

    # Create the schema if it doesn't exist
    if not schema_exists:
      query = self._q_ch_ddl_schema.format(**change_history_table)
      self.execute_snowflake_query(query)

    # Finally, create the change history table if it doesn't exist
    query = self._q_ch_ddl_table.format(**change_history_table)
    self.execute_snowflake_query(query)

  def fetch_r_scripts_checksum(self,change_history_table):
    query = self._q_ch_r_checksum.format(**change_history_table)
    results = self.execute_snowflake_query(query)

    # Collect all the results into a dict
    d_script_checksum = DataFrame(columns=['script_name', 'checksum'])
    script_names = []
    checksums = []
    for cursor in results:
      for row in cursor:
        script_names.append(row[0])
        checksums.append(row[1])

    d_script_checksum['script_name'] = script_names
    d_script_checksum['checksum'] = checksums
    return d_script_checksum

  def fetch_change_history(self, change_history_table):
    query = self._q_ch_fetch.format(**change_history_table)
    results = self.execute_snowflake_query(query)

    # Collect all the results into a list
    change_history = list()
    for cursor in results:
      for row in cursor:
        change_history.append(row[0])

    return change_history

  def reset_session(self):
    # These items are optional, so we can only reset the ones with values
    reset_query = ""
    if self.conArgs['role']:
      reset_query += self._q_set_sess_role.format(**self.conArgs) + " "
    if self.conArgs['warehouse']:
      reset_query += self._q_set_sess_warehouse.format(**self.conArgs) + " "
    if self.conArgs['database']:
      reset_query += self._q_set_sess_database.format(**self.conArgs) + " "

    self.execute_snowflake_query(reset_query)

  def reset_query_tag(self, extra_tag = None):
    query_tag = self.conArgs["session_parameters"]["QUERY_TAG"]
    if extra_tag:
      query_tag += f";{extra_tag}"

    self.execute_snowflake_query(self._q_sess_tag.format(query_tag=query_tag))

  def apply_change_script(self, script, script_content, change_history_table):
    # Define a few other change related variables
    checksum = hashlib.sha224(script_content.encode('utf-8')).hexdigest()
    execution_time = 0
    status = 'Success'

    # Execute the contents of the script
    if len(script_content) > 0:
      start = time.time()
      self.reset_session()
      self.reset_query_tag(script['script_name'])
      self.execute_snowflake_query(script_content)
      self.reset_query_tag()
      self.reset_session()
      end = time.time()
      execution_time = round(end - start)

    # Finally record this change in the change history table by gathering data
    frmt_args = script.copy()
    frmt_args.update(change_history_table)
    frmt_args['checksum'] =checksum
    frmt_args['execution_time'] =execution_time
    frmt_args['status'] =status
    frmt_args['user'] =self.conArgs['user']
    # Compose and execute the insert statement to the log file
    query = self._q_ch_log.format(**frmt_args)
    self.execute_snowflake_query(query)


def deploy_command(config):
  # Make sure we have the required connection info, all of the below needs to be present.
  req_args = set(['snowflake_account','snowflake_user','snowflake_role','snowflake_warehouse'])
  provided_args = {k:v for (k,v) in config.items() if v}
  missing_args = req_args -provided_args.keys()
  if len(missing_args)>0:
    raise ValueError(_err_args_missing % ', '.join({s.replace('_', ' ') for s in missing_args}))

  #ensure an authentication method is specified / present. one of the below needs to be present.
  req_env_var = set(['SNOWFLAKE_PASSWORD', 'SNOWSQL_PWD','SNOWFLAKE_PRIVATE_KEY_PATH','SNOWFLAKE_AUTHENTICATOR'])
  if len((req_env_var - dict(os.environ).keys()))==len(req_env_var):
    raise ValueError(_err_env_missing)

  # Log some additional details
  if config['dry_run']:
    print("Running in dry-run mode")
  print(_log_config_details.format(**config))

  #connect to snowflake and maintain connection
  session = SnowflakeSchemachangeSession(config)

  scripts_skipped = 0
  scripts_applied = 0

  # Deal with the change history table (create if specified)
  change_history_table = get_change_history_table_details(config['change_history_table'])
  change_history_metadata = session.fetch_change_history_metadata(change_history_table)
  if change_history_metadata:
    print(_log_ch_use.format(last_altered=change_history_metadata['last_altered'], **change_history_table))
  elif config['create_change_history_table']:
    # Create the change history table (and containing objects) if it don't exist.
    if not config['dry_run']:
      session.create_change_history_table_if_missing(change_history_table)
    print(_log_ch_create.format(**change_history_table))
  else:
    raise ValueError(_err_ch_missing.format(**change_history_table))

  # Find the max published version
  max_published_version = ''

  change_history = None
  r_scripts_checksum = None
  if (config['dry_run'] and change_history_metadata) or not config['dry_run']:
    change_history = session.fetch_change_history(change_history_table)
    r_scripts_checksum = session.fetch_r_scripts_checksum(change_history_table)

  if change_history:
    max_published_version = change_history[0]
  max_published_version_display = max_published_version
  if max_published_version_display == '':
    max_published_version_display = 'None'
  print(_log_ch_max_version.format(max_published_version_display=max_published_version_display))

  # Find all scripts in the root folder (recursively) and sort them correctly
  all_scripts = get_all_scripts_recursively(config['root_folder'], config['verbose'], config['always_first'])
  all_script_names = list(all_scripts.keys())
  # Sort scripts such that always first scripts get executed first, then versioned scripts, and then the repeatable ones.
  all_script_names_sorted = sorted_alphanumeric([script for script in all_script_names if script[0] == 'F']) \
                            + sorted_alphanumeric([script for script in all_script_names if script[0] == 'V']) \
                            + sorted_alphanumeric([script for script in all_script_names if script[0] == 'R']) \
                            + sorted_alphanumeric([script for script in all_script_names if script[0] == 'A'])

  # Loop through each script in order and apply any required changes
  for script_name in all_script_names_sorted:
    script = all_scripts[script_name]

    # Always process with jinja engine
    jinja_processor = JinjaTemplateProcessor(project_root=config['root_folder'],
                                             modules_folder=config['modules_folder'])
    content = jinja_processor.render(jinja_processor.relpath(script['script_full_path']), config['vars'], \
                                     config['verbose'], config['always_first'])

    # Execute the Always First script(s) as long as the `always_first` configuration is True.
    if script_name[0] == 'F' and config['always_first']:
        if config['verbose']:
            print(_log_skip_r.format(**script))
        print(_log_apply.format(**script))

    # Apply a versioned-change script only if the version is newer than the most recent change in the database
    # Apply any other scripts, i.e. repeatable scripts, irrespective of the most recent change in the database
    if script_name[0] == 'V' and get_alphanum_key(script['script_version']) <= get_alphanum_key(max_published_version):
      if config['verbose']:
        print(_log_skip_v.format(max_published_version=max_published_version, **script) )
      scripts_skipped += 1
      continue

    # Apply only R scripts where the checksum changed compared to the last execution of snowchange
    if script_name[0] == 'R':
      # Compute the checksum for the script
      checksum_current = hashlib.sha224(content.encode('utf-8')).hexdigest()

      # check if R file was already executed
      if (r_scripts_checksum is not None) and script_name in list(r_scripts_checksum['script_name']):
        checksum_last = list(r_scripts_checksum.loc[r_scripts_checksum['script_name'] == script_name, 'checksum'])[0]
      else:
        checksum_last = ''

      # check if there is a change of the checksum in the script
      if checksum_current == checksum_last:
        if config['verbose']:
          print(_log_skip_r.format(**script))
        scripts_skipped += 1
        continue

    # The Always scripts are applied in this step
    print(_log_apply.format(**script))
    if not config['dry_run']:
      session.apply_change_script(script, content, change_history_table)

    scripts_applied += 1

  print(_log_apply_set_complete.format(scripts_applied=scripts_applied, scripts_skipped=scripts_skipped))

def render_command(config, script_path):
  """
  Renders the provided script.

  Note: does not apply secrets filtering.
  """
  # Validate the script file path
  script_path = os.path.abspath(script_path)
  if not os.path.isfile(script_path):
    raise ValueError(_err_invalid_folder.format(folder_type='script_path', path=script_path))
  # Always process with jinja engine
  jinja_processor = JinjaTemplateProcessor(project_root = config['root_folder'], \
     modules_folder = config['modules_folder'])
  content = jinja_processor.render(jinja_processor.relpath(script_path), \
    config['vars'], config['verbose'], config['always_first'])

  checksum = hashlib.sha224(content.encode('utf-8')).hexdigest()
  print("Checksum %s" % checksum)
  print(content)


# This function will return a list containing the parts of the key (split by number parts)
# Each number is converted to and integer and string parts are left as strings
# This will enable correct sorting in python when the lists are compared
# e.g. get_alphanum_key('1.2.2') results in ['', 1, '.', 2, '.', 2, '']
def get_alphanum_key(key):
  convert = lambda text: int(text) if text.isdigit() else text.lower()
  alphanum_key = [ convert(c) for c in re.split('([0-9]+)', key) ]
  return alphanum_key

def sorted_alphanumeric(data):
  return sorted(data, key=get_alphanum_key)

def load_schemachange_config(config_file_path: str) -> Dict[str, Any]:
  """
  Loads the schemachange config file and processes with jinja templating engine
  """
  config = dict()

  # First read in the yaml config file, if present
  if os.path.isfile(config_file_path):
    with open(config_file_path) as config_file:
      # Run the config file through the jinja engine to give access to environmental variables
      # The config file does not have the same access to the jinja functionality that a script
      # has.
      config_template = jinja2.Template(config_file.read(), undefined=jinja2.StrictUndefined, extensions=[JinjaEnvVar])

      # The FullLoader parameter handles the conversion from YAML scalar values to Python the dictionary format
      config = yaml.load(config_template.render(), Loader=yaml.FullLoader)
    print("Using config file: %s" % config_file_path)
  return config

def get_schemachange_config(config_file_path, root_folder, modules_folder, snowflake_account, \
  snowflake_user, snowflake_role, snowflake_warehouse, snowflake_database, \
  change_history_table, vars, create_change_history_table, autocommit, verbose, \
  dry_run, query_tag, oauth_config, always_first, **kwargs):

  # create cli override dictionary
  # Could refactor to just pass Args as a dictionary?
  # **kwargs inlcuded to avoid complaints about unexpect arguments from arg parser eg:subcommand
  cli_inputs = { "root_folder":root_folder, \
    "modules_folder":modules_folder, "snowflake_account":snowflake_account, \
    "snowflake_user":snowflake_user, "snowflake_role":snowflake_role, \
    "snowflake_warehouse":snowflake_warehouse, "snowflake_database":snowflake_database, \
    "change_history_table":change_history_table, "vars":vars, \
    "create_change_history_table":create_change_history_table, \
    "autocommit":autocommit, "verbose":verbose, "dry_run":dry_run,\
    "query_tag":query_tag, "oauth_config":oauth_config, "always_first":always_first}
  cli_inputs = {k:v for (k,v) in cli_inputs.items() if v}

  # load YAML inputs and convert kebabs to snakes
  config = {k.replace('-','_'):v for (k,v) in load_schemachange_config(config_file_path).items()}
  # set values passed into the cli Overriding values in config file
  config.update(cli_inputs)

  # create Default values dictionary
  config_defaults =  {"root_folder":os.path.abspath('.'), "modules_folder":None,  \
    "snowflake_account":None, "snowflake_user":None, "snowflake_role":None,   \
    "snowflake_warehouse":None, "snowflake_database":None, "change_history_table":None,  \
    "vars":{}, "create_change_history_table":False, "autocommit":False, "verbose":False,  \
    "dry_run":False, "query_tag":None, "oauth_config":None, "always_first":False}
  #insert defualt values for items not populated
  config.update({ k:v for (k,v) in config_defaults.items() if not k in config.keys()})

  # Validate folder paths
  if 'root_folder' in config:
    config['root_folder'] = os.path.abspath(config['root_folder'])
  if not os.path.isdir(config['root_folder']):
    raise ValueError(_err_invalid_folder.format(folder_type='root', path=config['root_folder']))

  if config['modules_folder']:
    config['modules_folder'] = os.path.abspath(config['modules_folder'])
    if not os.path.isdir(config['modules_folder']):
      raise ValueError(_err_invalid_folder.format(folder_type='modules', path=config['modules_folder']))
  if config['vars']:
    # if vars is configured wrong in the config file it will come through as a string
    if type(config['vars']) is not dict:
      raise ValueError(_err_vars_config)

    # the variable schema change has been reserved
    if "schemachange" in config['vars']:
      raise ValueError(_err_vars_reserved)

  return config

def get_all_scripts_recursively(root_directory, verbose, always_first):
  all_files = dict()
  all_versions = list()
  # Walk the entire directory structure recursively
  for (directory_path, directory_names, file_names) in os.walk(root_directory):
    for file_name in file_names:

      file_full_path = os.path.join(directory_path, file_name)
      script_name_parts = re.search(r'^([V])(.+?)__(.+?)\.(?:sql|sql.jinja)$', \
        file_name.strip(), re.IGNORECASE)
      repeatable_script_name_parts = re.search(r'^([R])__(.+?)\.(?:sql|sql.jinja)$', \
        file_name.strip(), re.IGNORECASE)
      always_first_script_name_parts = re.search(r'^([F])__(.+?)\.(?:sql|sql.jinja)$', \
        file_name.strip(), re.IGNORECASE)
      always_script_name_parts = re.search(r'^([A])__(.+?)\.(?:sql|sql.jinja)$', \
        file_name.strip(), re.IGNORECASE)

      # Set script type depending on whether it matches the versioned file naming format
      if always_first_script_name_parts is not None and always_first:
        script_type = 'F'
        if verbose:
          print("Found Always First file " + file_full_path)
      elif script_name_parts is not None:
        script_type = 'V'
        if verbose:
          print("Found Versioned file " + file_full_path)
      elif repeatable_script_name_parts is not None:
        script_type = 'R'
        if verbose:
          print("Found Repeatable file " + file_full_path)
      elif always_script_name_parts is not None:
        script_type = 'A'
        if verbose:
          print("Found Always file " + file_full_path)
      else:
        if verbose:
          print("Ignoring non-change file " + file_full_path)
        continue

      # script name is the filename without any jinja extension
      (file_part, extension_part) = os.path.splitext(file_name)
      if extension_part.upper() == ".JINJA":
        script_name = file_part
      else:
        script_name = file_name

      # Add this script to our dictionary (as nested dictionary)
      script = dict()
      script['script_name'] = script_name
      script['script_full_path'] = file_full_path
      script['script_type'] = script_type
      script['script_version'] = '' if script_type in ['R', 'A', 'F'] else script_name_parts.group(2)
      if script_type == 'R':
        script['script_description'] = repeatable_script_name_parts.group(2).replace('_', ' ').capitalize()
      elif script_type == 'A':
        script['script_description'] = always_script_name_parts.group(2).replace('_', ' ').capitalize()
      elif script_type == 'F':
        script['script_description'] = always_first_script_name_parts.group(2).replace('_', ' ').capitalize()
      else:
        script['script_description'] = script_name_parts.group(3).replace('_', ' ').capitalize()

      # Throw an error if the script_name already exists
      if script_name in all_files:
        raise ValueError( _err_dup_scripts.format(first_path=all_files[script_name]['script_full_path'], **script))

      all_files[script_name] = script

      # Throw an error if the same version exists more than once
      if script_type == 'V':
        if script['script_version'] in all_versions:
          raise ValueError(_err_dup_scripts_version.format(**script))
        all_versions.append(script['script_version'])

  return all_files

def get_change_history_table_details(change_history_table):
  # Start with the global defaults
  details = dict()
  details['database_name'] = _metadata_database_name
  details['schema_name'] = _metadata_schema_name
  details['table_name'] = _metadata_table_name

  # Then override the defaults if requested. The name could be in one, two or three part notation.
  if change_history_table is not None:
    table_name_parts = change_history_table.strip().split('.')
    if len(table_name_parts) == 1:
      details['table_name'] = table_name_parts[0]
    elif len(table_name_parts) == 2:
      details['table_name'] = table_name_parts[1]
      details['schema_name'] = table_name_parts[0]
    elif len(table_name_parts) == 3:
      details['table_name'] = table_name_parts[2]
      details['schema_name'] = table_name_parts[1]
      details['database_name'] = table_name_parts[0]
    else:
      raise ValueError(_err_invalid_cht % change_history_table)
  #if the object name does not include '"' raise to upper case on return
  return {k:v if '"' in v else v.upper() for (k,v) in details.items()}

def extract_config_secrets(config: Dict[str, Any]) -> Set[str]:
  """
  Extracts all secret values from the vars attributes in config
  """

  # defined as an inner/ nested function to provide encapsulation
  def inner_extract_dictionary_secrets(dictionary: Dict[str, Any], child_of_secrets: bool = False) -> Set[str]:
    """
    Considers any key with the word secret in the name as a secret or
    all values as secrets if a child of a key named secrets.
    """
    extracted_secrets: Set[str] = set()

    if dictionary:
      for (key, value) in dictionary.items():
        if isinstance(value, dict):
          if key == "secrets":
            extracted_secrets = extracted_secrets | inner_extract_dictionary_secrets(value, True)
          else :
            extracted_secrets = extracted_secrets | inner_extract_dictionary_secrets(value, child_of_secrets)
        elif child_of_secrets or "SECRET" in key.upper():
          extracted_secrets.add(value.strip())
    return extracted_secrets

  extracted = set()

  if config:
    if "vars" in config:
      extracted = inner_extract_dictionary_secrets(config["vars"])
  return extracted

def main(argv=sys.argv):
  parser = argparse.ArgumentParser(prog = 'schemachange', description = 'Apply schema changes to a Snowflake account. Full readme at https://github.com/Snowflake-Labs/schemachange', formatter_class = argparse.RawTextHelpFormatter)
  subcommands = parser.add_subparsers(dest='subcommand')

  parser_deploy = subcommands.add_parser("deploy")
  parser_deploy.add_argument('--config-folder', type = str, default = '.', help = 'The folder to look in for the schemachange-config.yml file (the default is the current working directory)', required = False)
  parser_deploy.add_argument('-f', '--root-folder', type = str, help = 'The root folder for the database change scripts', required = False)
  parser_deploy.add_argument('-m', '--modules-folder', type = str, help = 'The modules folder for jinja macros and templates to be used across multiple scripts', required = False)
  parser_deploy.add_argument('-a', '--snowflake-account', type = str, help = 'The name of the snowflake account (e.g. xy12345.east-us-2.azure)', required = False)
  parser_deploy.add_argument('-u', '--snowflake-user', type = str, help = 'The name of the snowflake user', required = False)
  parser_deploy.add_argument('-r', '--snowflake-role', type = str, help = 'The name of the default role to use', required = False)
  parser_deploy.add_argument('-w', '--snowflake-warehouse', type = str, help = 'The name of the default warehouse to use. Can be overridden in the change scripts.', required = False)
  parser_deploy.add_argument('-d', '--snowflake-database', type = str, help = 'The name of the default database to use. Can be overridden in the change scripts.', required = False)
  parser_deploy.add_argument('-c', '--change-history-table', type = str, help = 'Used to override the default name of the change history table (the default is METADATA.SCHEMACHANGE.CHANGE_HISTORY)', required = False)
  parser_deploy.add_argument('--vars', type = json.loads, help = 'Define values for the variables to replaced in change scripts, given in JSON format (e.g. {"variable1": "value1", "variable2": "value2"})', required = False)
  parser_deploy.add_argument('--create-change-history-table', action='store_true', help = 'Create the change history schema and table, if they do not exist (the default is False)', required = False)
  parser_deploy.add_argument('-ac', '--autocommit', action='store_true', help = 'Enable autocommit feature for DML commands (the default is False)', required = False)
  parser_deploy.add_argument('-v','--verbose', action='store_true', help = 'Display verbose debugging details during execution (the default is False)', required = False)
  parser_deploy.add_argument('--dry-run', action='store_true', help = 'Run schemachange in dry run mode (the default is False)', required = False)
  parser_deploy.add_argument('--query-tag', type = str, help = 'The string to add to the Snowflake QUERY_TAG session value for each query executed', required = False)
  parser_deploy.add_argument('--oauth-config', type = json.loads, help = 'Define values for the variables to Make Oauth Token requests  (e.g. {"token-provider-url": "https//...", "token-request-payload": {"client_id": "GUID_xyz",...},... })', required = False)
  parser_deploy.add_argument('-af', '--always-first', action='store_true', help = 'Enable to execute Always First scripts. These will be executed before all other script types.', required = False)
   # TODO test CLI passing of args

  parser_render = subcommands.add_parser('render', description="Renders a script to the console, used to check and verify jinja output from scripts.")
  parser_render.add_argument('--config-folder', type = str, default = '.', help = 'The folder to look in for the schemachange-config.yml file (the default is the current working directory)', required = False)
  parser_render.add_argument('-f', '--root-folder', type = str, help = 'The root folder for the database change scripts', required = False)
  parser_render.add_argument('-m', '--modules-folder', type = str, help = 'The modules folder for jinja macros and templates to be used across multiple scripts', required = False)
  parser_render.add_argument('--vars', type = json.loads, help = 'Define values for the variables to replaced in change scripts, given in JSON format (e.g. {"variable1": "value1", "variable2": "value2"})', required = False)
  parser_render.add_argument('-v', '--verbose', action='store_true', help = 'Display verbose debugging details during execution (the default is False)', required = False)
  parser_render.add_argument('-af', '--always-first', action='store_true', help = 'Enable to execute Always First scripts. These will be executed before all other script types.', required = False)
  parser_render.add_argument('script', type = str, help = 'The script to render')

  # The original parameters did not support subcommands. Check if a subcommand has been supplied
  # if not default to deploy to match original behaviour.
  args = argv[1:]
  if len(args) == 0 or not any(subcommand in args[0].upper() for subcommand in ["DEPLOY", "RENDER"]):
    args = ["deploy"] + args

  args = parser.parse_args(args)

  print("schemachange version: %s" % _schemachange_version)

  # First get the config values
  config_file_path = os.path.join(args.config_folder, _config_file_name)

  # Retreive argparser attributes as dictionary
  schemachange_args = args.__dict__
  schemachange_args['config_file_path'] = config_file_path

  #nullify expected null values for render.
  if args.subcommand == 'render':
    renderoveride = {"snowflake_account":None,"snowflake_user":None,"snowflake_role":None, \
      "snowflake_warehouse":None,"snowflake_database":None,"change_history_table":None, \
        "create_change_history_table":None,"autocommit":None,"dry_run":None,"query_tag":None,"oauth_config":None }
    schemachange_args.update(renderoveride)
  config = get_schemachange_config(**schemachange_args)

  # setup a secret manager and assign to global scope
  sm = SecretManager()
  SecretManager.set_global_manager(sm)
  # Extract all secrets for --vars
  sm.add_range(extract_config_secrets(config))

  # Then log some details
  print("Using root folder %s" % config['root_folder'])
  if config['modules_folder']:
    print("Using Jinja modules folder %s" % config['modules_folder'])

  # pretty print the variables in yaml style
  if config['vars'] == {}:
    print("Using variables: {}")
  else:
    print("Using variables:")
    print(textwrap.indent( \
      SecretManager.global_redact(yaml.dump( \
        config['vars'], \
        sort_keys=False, \
        default_flow_style=False)), prefix = "  "))

  # Finally, execute the command
  if args.subcommand == 'render':
    render_command(config, args.script)
  else:
    deploy_command(config)

if __name__ == "__main__":
  main()<|MERGE_RESOLUTION|>--- conflicted
+++ resolved
@@ -231,19 +231,15 @@
     self.oauth_config = config['oauth_config']
     self.autocommit = config['autocommit']
     self.verbose = config['verbose']
-<<<<<<< HEAD
-    self.always_first = config['always_first']
-    self.con = self.authenticate()
-    if not self.autocommit:
-      self.con.autocommit(False)
-=======
+
     if self.set_connection_args():
+      self.always_first = config['always_first']
       self.con = snowflake.connector.connect(**self.conArgs)
       if not self.autocommit:
         self.con.autocommit(False)
     else:
       print(_err_env_missing)
->>>>>>> d638a5c5
+
 
   def __del__(self):
     if hasattr(self, 'con'):
