--- conflicted
+++ resolved
@@ -16,11 +16,7 @@
 
 # region Global Variables
 # metadata
-<<<<<<< HEAD
 SCHEMACHANGE_VERSION = "4.2.0"
-=======
-SCHEMACHANGE_VERSION = "4.1.0"
->>>>>>> 45d31819
 SNOWFLAKE_APPLICATION_NAME = "schemachange"
 module_logger = structlog.getLogger(__name__)
 
