--- conflicted
+++ resolved
@@ -595,14 +595,9 @@
       schema_exists = (row[0] > 0)
 
   # Create the schema if it doesn't exist
-<<<<<<< HEAD
-  query = "CREATE SCHEMA IF NOT EXISTS \"{0}\"".format(change_history_table['schema_name'])
-  execute_snowflake_query(change_history_table['database_name'], query, snowflake_session_parameters, autocommit, verbose)
-=======
   if not schema_exists:
-    query = "CREATE SCHEMA {0}".format(change_history_table['schema_name'])
+    query = "CREATE SCHEMA \"{0}\"".format(change_history_table['schema_name'])
     execute_snowflake_query(change_history_table['database_name'], query, snowflake_session_parameters, autocommit, verbose)
->>>>>>> 823ef090
 
   # Finally, create the change history table if it doesn't exist
   query = "CREATE TABLE IF NOT EXISTS \"{0}\".{1} (VERSION VARCHAR, DESCRIPTION VARCHAR, SCRIPT VARCHAR, SCRIPT_TYPE VARCHAR, CHECKSUM VARCHAR, EXECUTION_TIME NUMBER, STATUS VARCHAR, INSTALLED_BY VARCHAR, INSTALLED_ON TIMESTAMP_LTZ)".format(change_history_table['schema_name'], change_history_table['table_name'])
