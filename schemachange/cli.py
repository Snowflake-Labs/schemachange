import argparse
import hashlib
import json
import os
import pathlib
import re
import sys
import textwrap
import time
import warnings
from typing import Dict, Any, Optional, Set
import jinja2
import jinja2.ext
import requests
import snowflake.connector
import yaml
from cryptography.hazmat.backends import default_backend
from cryptography.hazmat.primitives import serialization
from jinja2.loaders import BaseLoader
from pandas import DataFrame

#region Global Variables 
# metadata
_schemachange_version = '3.5.1'
_config_file_name = 'schemachange-config.yml'
_metadata_database_name = 'METADATA'
_metadata_schema_name = 'SCHEMACHANGE'
_metadata_table_name = 'CHANGE_HISTORY'
_snowflake_application_name = 'schemachange'

# messages
_err_jinja_env_var = "Could not find environmental variable %s and no default" \
  + " value was provided"
_err_oauth_tk_nm = 'Response Json contains keys: {keys} \n but not {key}'
_err_oauth_tk_err = '\n error description: {desc}'
_err_no_auth_mthd = "Unable to find connection credentials for private key,  " \
  + "password, Oauth or Browser authentication"
_warn_password = "The SNOWSQL_PWD environment variable is deprecated and will" \
  + " be removed in a later version of schemachange. Please use SNOWFLAKE_PASSWORD instead."
_warn_password_dup = "Environment variables SNOWFLAKE_PASSWORD and SNOWSQL_PWD are " \
  + " both present, using SNOWFLAKE_PASSWORD"
_err_args_missing ="Missing config values. The following config values are required: %s "
_err_env_missing ="Missing environment variable(s). \nSNOWFLAKE_PASSWORD must be defined for " \
  + "password authentication. \nSNOWFLAKE_PRIVATE_KEY_PATH and (optional) " \
  + "SNOWFLAKE_PRIVATE_KEY_PASSPHRASE must be defined for private key authentication. " \
  + "\nSNOWFLAKE_AUTHENTICATOR must be defined is using Oauth, OKTA or external Browser Authentication."
_log_config_details = "Using Snowflake account {snowflake_account}\nUsing default role " \
  + "{snowflake_role}\nUsing default warehouse {snowflake_warehouse}\nUsing default " \
  + "database {snowflake_database}"
_log_ch_use = "Using change history table {database_name}.{schema_name}.{table_name} " \
  + "(last altered {last_altered})" 
_log_ch_create = "Created change history table {database_name}.{schema_name}.{table_name}"
_err_ch_missing = "Unable to find change history table {database_name}.{schema_name}.{table_name}"
_log_ch_max_version = "Max applied change script version: {max_published_version_display}"
_log_skip_v = "Skipping change script {script_name} because it's older than the most recently " \
  + "applied change ({max_published_version})"
_log_skip_r ="Skipping change script {script_name} because there is no change since the last " \
  + "execution"
_log_apply =  "Applying change script {script_name}"  
_log_apply_set_complete  =  "Successfully applied {scripts_applied} change scripts (skipping " \
  + "{scripts_skipped}) \nCompleted successfully" 
_err_vars_config = "vars did not parse correctly, please check its configuration"
_err_vars_reserved = "The variable schemachange has been reserved for use by schemachange, " \
  + "please use a different name"
_err_invalid_folder  = "Invalid {folder_type} folder: {path}"
_err_dup_scripts = "The script name {script_name} exists more than once (first_instance " \
  + "{first_path}, second instance {script_full_path})" 
_err_dup_scripts_version = "The script version {script_version} exists more than once " \
  + "(second instance {script_full_path})" 
_err_invalid_cht  = 'Invalid change history table name: %s'
_log_auth_type ="Proceeding with %s authentication"
_log_pk_enc ="No private key passphrase provided. Assuming the key is not encrypted."
_log_okta_ep ="Okta Endpoint: %s"

#endregion Global Variables

class JinjaEnvVar(jinja2.ext.Extension):
  """
  Extends Jinja Templates with access to environmental variables
  """
  def __init__(self, environment: jinja2.Environment):
    super().__init__(environment)

    # add globals
    environment.globals["env_var"] = JinjaEnvVar.env_var

  @staticmethod
  def env_var(env_var: str, default: Optional[str] = None) -> str:
    """
    Returns the value of the environmental variable or the default.
    """
    result = default
    if env_var in os.environ:
      result = os.environ[env_var]

    if result is None:
      raise ValueError(_err_jinja_env_var % env_var)

    return result


class JinjaTemplateProcessor:
  _env_args = {"undefined":jinja2.StrictUndefined,"autoescape":False, "extensions":[JinjaEnvVar]}

  def __init__(self, project_root: str, modules_folder: str = None):
    loader: BaseLoader
    if modules_folder:
      loader = jinja2.ChoiceLoader(
        [
          jinja2.FileSystemLoader(project_root),
          jinja2.PrefixLoader({"modules": jinja2.FileSystemLoader(modules_folder)}),
        ]
      )
    else:
      loader = jinja2.FileSystemLoader(project_root)
    self.__environment = jinja2.Environment(loader=loader, **self._env_args)
    self.__project_root = project_root

  def list(self):
    return self.__environment.list_templates()

  def override_loader(self, loader: jinja2.BaseLoader):
    # to make unit testing easier
    self.__environment = jinja2.Environment(loader=loader, **self._env_args)

  def render(self, script: str, vars: Dict[str, Any], verbose: bool) -> str:
    if not vars:
      vars = {}
    # jinja needs posix path
    posix_path = pathlib.Path(script).as_posix()
    template = self.__environment.get_template(posix_path)
    content = template.render(**vars).strip()
    content = content[:-1] if content.endswith(';') else content
    return content

  def relpath(self, file_path: str):
    return os.path.relpath(file_path, self.__project_root)


class SecretManager:
  """
  Provides the ability to redact secrets
  """
  __singleton: 'SecretManager'

  @staticmethod
  def get_global_manager() -> 'SecretManager':
    return SecretManager.__singleton

  @staticmethod
  def set_global_manager(global_manager: 'SecretManager'):
    SecretManager.__singleton = global_manager

  @staticmethod
  def global_redact(context: str) -> str:
    """
    redacts any text that has been classified a secret
    using the global SecretManager instance.
    """
    return SecretManager.__singleton.redact(context)

  def __init__(self):
    self.__secrets = set()

  def clear(self):
    self.__secrets = set()

  def add(self, secret: str):
    if secret:
      self.__secrets.add(secret)

  def add_range(self, secrets: Set[str]):
    if secrets:
      self.__secrets = self.__secrets | secrets

  def redact(self, context: str) -> str:
    """
    redacts any text that has been classified a secret
    """
    redacted = context
    if redacted:
      for secret in self.__secrets:
        redacted = redacted.replace(secret, "*" * len(secret))
    return redacted


class SnowflakeSchemachangeSession:
  """
  Manages Snowflake Interactions and authentication
  """
  #region Query Templates
  _q_ch_metadata =  "SELECT CREATED, LAST_ALTERED FROM {database_name}.INFORMATION_SCHEMA.TABLES" \
    + " WHERE TABLE_SCHEMA = REPLACE('{schema_name}','\"','') AND TABLE_NAME = replace('{table_name}','\"','')"
  _q_ch_schema_present = "SELECT COUNT(1) FROM {database_name}.INFORMATION_SCHEMA.SCHEMATA" \
    + " WHERE SCHEMA_NAME = REPLACE('{schema_name}','\"','')"
  _q_ch_ddl_schema = "CREATE SCHEMA {schema_name}"
  _q_ch_ddl_table = "CREATE TABLE IF NOT EXISTS {database_name}.{schema_name}.{table_name} (VERSION VARCHAR, " \
    + "DESCRIPTION VARCHAR, SCRIPT VARCHAR, SCRIPT_TYPE VARCHAR, CHECKSUM VARCHAR," \
    + " EXECUTION_TIME NUMBER, STATUS VARCHAR, INSTALLED_BY VARCHAR, INSTALLED_ON TIMESTAMP_LTZ)"
  _q_ch_r_checksum = "SELECT DISTINCT SCRIPT, FIRST_VALUE(CHECKSUM) OVER (PARTITION BY SCRIPT " \
    + "ORDER BY INSTALLED_ON DESC) FROM {database_name}.{schema_name}.{table_name} WHERE SCRIPT_TYPE = 'R' AND " \
    + "STATUS = 'Success'"
  _q_ch_fetch ="SELECT VERSION FROM {database_name}.{schema_name}.{table_name} WHERE SCRIPT_TYPE = 'V' ORDER" \
    + " BY INSTALLED_ON DESC LIMIT 1"
  _q_sess_tag = "ALTER SESSION SET QUERY_TAG = '{query_tag}'"
  _q_ch_log = "INSERT INTO {database_name}.{schema_name}.{table_name} (VERSION, DESCRIPTION, SCRIPT, SCRIPT_TYPE, " \
    + "CHECKSUM, EXECUTION_TIME, STATUS, INSTALLED_BY, INSTALLED_ON) values ('{script_version}'," \
    + "'{script_description}','{script_name}','{script_type}','{checksum}',{execution_time}," \
    + "'{status}','{user}',CURRENT_TIMESTAMP);"
  _q_set_sess_role = 'USE ROLE {role};'
  _q_set_sess_database = 'USE DATABASE {database};'
  _q_set_sess_warehouse = 'USE WAREHOUSE {warehouse};'
   #endregion Query Templates


  def __init__(self, config):
    session_parameters = {
        "QUERY_TAG": "schemachange %s" % _schemachange_version
        }
    if config['query_tag']:
      session_parameters["QUERY_TAG"] += ";%s" % config['query_tag']

    # Retreive Connection info from config dictionary
    self.conArgs = {"user": config['snowflake_user'],"account": config['snowflake_account'] \
      ,"role": config['snowflake_role'],"warehouse": config['snowflake_warehouse'] \
      ,"database": config['snowflake_database'],"application": _snowflake_application_name \
      ,"session_parameters":session_parameters}

    self.oauth_config = config['oauth_config']
    self.autocommit = config['autocommit']
    self.verbose = config['verbose']
    self.con = self.authenticate()
    if not self.autocommit:
      self.con.autocommit(False)

  def __del__(self):
    if hasattr(self, 'con'):
      self.con.close()

  def get_oauth_token(self):
    req_info = { \
      "url":self.oauth_config['token-provider-url'], \
      "headers":self.oauth_config['token-request-headers'], \
      "data":self.oauth_config['token-request-payload'] \
    }
    token_name = self.oauth_config['token-response-name']
    response = requests.post(**req_info)
    resJsonDict =json.loads(response.text)
    try: return resJsonDict[token_name]
    except KeyError:
      errormessage = _err_oauth_tk_nm.format(
        keys = ', '.join(resJsonDict.keys()),
        key = token_name
      )
      # if there is an error passed with the reponse include that
      if 'error_description' in resJsonDict.keys():
        errormessage += _err_oauth_tk_err.format(desc=resJsonDict['error_description'])
      raise KeyError( errormessage )

  def authenticate(self):
    # Password authentication is the default
    snowflake_password = None
    if os.getenv("SNOWFLAKE_PASSWORD") is not None and os.getenv("SNOWFLAKE_PASSWORD"):
      snowflake_password = os.getenv("SNOWFLAKE_PASSWORD")
    
    # Check legacy/deprecated env variable
    if os.getenv("SNOWSQL_PWD") is not None and os.getenv("SNOWSQL_PWD"):
      if snowflake_password:
        warnings.warn(_warn_password_dup, DeprecationWarning)
      else:
        warnings.warn(_warn_password, DeprecationWarning)
        snowflake_password = os.getenv("SNOWSQL_PWD")

    if snowflake_password:
      if self.verbose:
        print(_log_auth_type %  'password' )
      self.conArgs['password'] = snowflake_password
      self.conArgs['authenticator'] = 'snowflake'

    # If no password, try private key authentication
    elif os.getenv("SNOWFLAKE_PRIVATE_KEY_PATH", ''):
      if self.verbose:
        print( _log_auth_type %  'private key')

      private_key_password = os.getenv("SNOWFLAKE_PRIVATE_KEY_PASSPHRASE", '')
      if private_key_password:
        private_key_password = private_key_password.encode()
      else:
        private_key_password = None
        if self.verbose:
          print(_log_pk_enc)
      with open(os.environ["SNOWFLAKE_PRIVATE_KEY_PATH"], "rb") as key:
        p_key= serialization.load_pem_private_key(
            key.read(),
            password = private_key_password,
            backend = default_backend()
        )

      pkb = p_key.private_bytes(
          encoding = serialization.Encoding.DER,
          format = serialization.PrivateFormat.PKCS8,
          encryption_algorithm = serialization.NoEncryption())

      self.conArgs['private_key'] = pkb
      self.conArgs['authenticator'] = 'snowflake'
    
    elif os.getenv("SNOWFLAKE_AUTHENTICATOR") == 'oauth' and os.getenv("SNOWFLAKE_AUTHENTICATOR"):      
      oauth_token = self.get_oauth_token()
      
      if self.verbose:
        print( _log_auth_type % 'Oauth Access Token')
      self.conArgs['token'] = oauth_token
      self.conArgs['authenticator'] = 'oauth'
    
    elif os.getenv("SNOWFLAKE_AUTHENTICATOR") == 'externalbrowser' and os.getenv("SNOWFLAKE_AUTHENTICATOR"):
      self.conArgs['authenticator'] = 'externalbrowser'
      if self.verbose:
        print(_log_auth_type % 'External Browser')
        
    elif os.getenv("SNOWFLAKE_AUTHENTICATOR").lower()[:8]=='https://' \
      and os.getenv("SNOWFLAKE_AUTHENTICATOR"):
      okta = os.getenv("SNOWFLAKE_AUTHENTICATOR")
      self.conArgs['authenticator'] = okta
      if self.verbose:
        print(_log_auth_type % 'Okta')
        print(_log_okta_ep % okta)
    else:
      raise NameError(_err_no_auth_mthd)
    return snowflake.connector.connect(**self.conArgs)

  def execute_snowflake_query(self, query):
    if self.verbose:
      print(SecretManager.global_redact("SQL query: %s" % query))
    try:
      res = self.con.execute_string(query)
      if not self.autocommit:
        self.con.commit()
      return res
    except Exception as e:
      if not self.autocommit:
        self.con.rollback()
      raise e

  def fetch_change_history_metadata(self,change_history_table):
    # This should only ever return 0 or 1 rows
    query = self._q_ch_metadata.format(**change_history_table)
    results = self.execute_snowflake_query(query)

    # Collect all the results into a list
    change_history_metadata = dict()
    for cursor in results:
      for row in cursor:
        change_history_metadata['created'] = row[0]
        change_history_metadata['last_altered'] = row[1]

    return change_history_metadata

  def create_change_history_table_if_missing(self, change_history_table):
    # Check if schema exists
    query = self._q_ch_schema_present.format(**change_history_table)
    results = self.execute_snowflake_query(query)
    schema_exists = False
    for cursor in results:
      for row in cursor:
        schema_exists = (row[0] > 0)

    # Create the schema if it doesn't exist
    if not schema_exists:
      query = self._q_ch_ddl_schema.format(**change_history_table)
      self.execute_snowflake_query(query)

    # Finally, create the change history table if it doesn't exist
    query = self._q_ch_ddl_table.format(**change_history_table)
    self.execute_snowflake_query(query)

  def fetch_r_scripts_checksum(self,change_history_table):
    query = self._q_ch_r_checksum.format(**change_history_table)
    results = self.execute_snowflake_query(query)

    # Collect all the results into a dict
    d_script_checksum = DataFrame(columns=['script_name', 'checksum'])
    script_names = []
    checksums = []
    for cursor in results:
      for row in cursor:
        script_names.append(row[0])
        checksums.append(row[1])

    d_script_checksum['script_name'] = script_names
    d_script_checksum['checksum'] = checksums
    return d_script_checksum

  def fetch_change_history(self, change_history_table):
    query = self._q_ch_fetch.format(**change_history_table)
    results = self.execute_snowflake_query(query)

    # Collect all the results into a list
    change_history = list()
    for cursor in results:
      for row in cursor:
        change_history.append(row[0])

    return change_history

  def reset_session(self):
    # These items are optional, so we can only reset the ones with values
    reset_query = ""
    if self.conArgs['role']:
      reset_query += self._q_set_sess_role.format(**self.conArgs) + " "
    if self.conArgs['warehouse']:
      reset_query += self._q_set_sess_warehouse.format(**self.conArgs) + " "
    if self.conArgs['database']:
      reset_query += self._q_set_sess_database.format(**self.conArgs) + " "

    self.execute_snowflake_query(reset_query)

  def reset_query_tag(self, extra_tag = None):
    query_tag = self.conArgs["session_parameters"]["QUERY_TAG"]
    if extra_tag:
      query_tag += f";{extra_tag}"

    self.execute_snowflake_query(self._q_sess_tag.format(query_tag=query_tag))

  def apply_change_script(self, script, script_content, change_history_table):
    # Define a few other change related variables
    checksum = hashlib.sha224(script_content.encode('utf-8')).hexdigest()
    execution_time = 0
    status = 'Success'

    # Execute the contents of the script
    if len(script_content) > 0:
      start = time.time()
      self.reset_session()
      self.reset_query_tag(script['script_name'])
      self.execute_snowflake_query(script_content)
      self.reset_query_tag()
      end = time.time()
      execution_time = round(end - start)


    # Finally record this change in the change history table by gathering data
    frmt_args = script.copy()
    frmt_args.update(change_history_table)
    frmt_args['checksum'] =checksum
    frmt_args['execution_time'] =execution_time
    frmt_args['status'] =status
    frmt_args['user'] =self.conArgs['user']
    # Compose and execute the insert statement to the log file
    query = self._q_ch_log.format(**frmt_args)
    self.execute_snowflake_query(query)
  

def deploy_command(config):
  # Make sure we have the required connection info, all of the below needs to be present.
  req_args = set(['snowflake_account','snowflake_user','snowflake_role','snowflake_warehouse'])
  provided_args = {k:v for (k,v) in config.items() if v}
  missing_args = req_args -provided_args.keys()   
  if len(missing_args)>0: 
    raise ValueError(_err_args_missing % ', '.join({s.replace('_', ' ') for s in missing_args}))

  #ensure an authentication method is specified / present. one of the below needs to be present.
  req_env_var = set(['SNOWFLAKE_PASSWORD', 'SNOWSQL_PWD','SNOWFLAKE_PRIVATE_KEY_PATH','SNOWFLAKE_AUTHENTICATOR'])
  if len((req_env_var - dict(os.environ).keys()))==len(req_env_var):
    raise ValueError(_err_env_missing)

  # Log some additional details
  if config['dry_run']:
    print("Running in dry-run mode")
  print(_log_config_details.format(**config))

  #connect to snowflake and maintain connection
  session = SnowflakeSchemachangeSession(config)

  scripts_skipped = 0
  scripts_applied = 0

  # Deal with the change history table (create if specified)
  change_history_table = get_change_history_table_details(config['change_history_table'])
  change_history_metadata = session.fetch_change_history_metadata(change_history_table)
  if change_history_metadata:
    print(_log_ch_use.format(last_altered=change_history_metadata['last_altered'], **change_history_table))
  elif config['create_change_history_table']:
    # Create the change history table (and containing objects) if it don't exist.
    if not config['dry_run']:
      session.create_change_history_table_if_missing(change_history_table)
    print(_log_ch_create.format(**change_history_table))
  else:
    raise ValueError(_err_ch_missing.format(**change_history_table))

  # Find the max published version
  max_published_version = ''

  change_history = None
  r_scripts_checksum = None
  if (config['dry_run'] and change_history_metadata) or not config['dry_run']:
    change_history = session.fetch_change_history(change_history_table)
    r_scripts_checksum = session.fetch_r_scripts_checksum(change_history_table)

  if change_history:
    max_published_version = change_history[0]
  max_published_version_display = max_published_version
  if max_published_version_display == '':
    max_published_version_display = 'None'
  print(_log_ch_max_version.format(max_published_version_display=max_published_version_display))

  # Find all scripts in the root folder (recursively) and sort them correctly
  all_scripts = get_all_scripts_recursively(config['root_folder'], config['verbose'], config['change_file_list'])
  all_script_names = list(all_scripts.keys())
  # Sort scripts such that versioned scripts get applied first and then the repeatable ones.
  all_script_names_sorted =   sorted_alphanumeric([script for script in all_script_names if script[0] == 'V']) \
                            + sorted_alphanumeric([script for script in all_script_names if script[0] == 'R']) \
                            + sorted_alphanumeric([script for script in all_script_names if script[0] == 'A'])

  # Loop through each script in order and apply any required changes
  for script_name in all_script_names_sorted:
    script = all_scripts[script_name]

    # Apply a versioned-change script only if the version is newer than the most recent change in the database
    # Apply any other scripts, i.e. repeatable scripts, irrespective of the most recent change in the database
    if script_name[0] == 'V' and get_alphanum_key(script['script_version']) <= get_alphanum_key(max_published_version):
      if config['verbose']:
        print(_log_skip_v.format(max_published_version=max_published_version, **script) )
      scripts_skipped += 1
      continue

    # Always process with jinja engine
    jinja_processor = JinjaTemplateProcessor(project_root = config['root_folder'], modules_folder = config['modules_folder'])
    content = jinja_processor.render(jinja_processor.relpath(script['script_full_path']), config['vars'], config['verbose'])

    # Apply only R scripts where the checksum changed compared to the last execution of snowchange
    if script_name[0] == 'R':
      # Compute the checksum for the script
      checksum_current = hashlib.sha224(content.encode('utf-8')).hexdigest()

      # check if R file was already executed
      if (r_scripts_checksum is not None) and script_name in list(r_scripts_checksum['script_name']):
        checksum_last = list(r_scripts_checksum.loc[r_scripts_checksum['script_name'] == script_name, 'checksum'])[0]
      else:
        checksum_last = ''

      # check if there is a change of the checksum in the script
      if checksum_current == checksum_last:
        if config['verbose']:
          print(_log_skip_r.format(script=script))
        scripts_skipped += 1
        continue

    print(_log_apply.format(**script))
    if not config['dry_run']:
      session.apply_change_script(script, content, change_history_table)

    scripts_applied += 1

  print(_log_apply_set_complete.format(scripts_applied=scripts_applied, scripts_skipped=scripts_skipped))

def render_command(config, script_path):
  """
  Renders the provided script.

  Note: does not apply secrets filtering.
  """
  # Validate the script file path
  script_path = os.path.abspath(script_path)
  if not os.path.isfile(script_path):
    raise ValueError(_err_invalid_folder.format(folder_type='script_path', path=script_path))   
  # Always process with jinja engine
  jinja_processor = JinjaTemplateProcessor(project_root = config['root_folder'], \
     modules_folder = config['modules_folder'])
  content = jinja_processor.render(jinja_processor.relpath(script_path), \
    config['vars'], config['verbose'])

  checksum = hashlib.sha224(content.encode('utf-8')).hexdigest()
  print("Checksum %s" % checksum)
  print(content)


# This function will return a list containing the parts of the key (split by number parts)
# Each number is converted to and integer and string parts are left as strings
# This will enable correct sorting in python when the lists are compared
# e.g. get_alphanum_key('1.2.2') results in ['', 1, '.', 2, '.', 2, '']
def get_alphanum_key(key):
  convert = lambda text: int(text) if text.isdigit() else text.lower()
  alphanum_key = [ convert(c) for c in re.split('([0-9]+)', key) ]
  return alphanum_key

def sorted_alphanumeric(data):
  return sorted(data, key=get_alphanum_key)

def load_schemachange_config(config_file_path: str) -> Dict[str, Any]:
  """
  Loads the schemachange config file and processes with jinja templating engine
  """
  config = dict()

  # First read in the yaml config file, if present
  if os.path.isfile(config_file_path):
    with open(config_file_path) as config_file:
      # Run the config file through the jinja engine to give access to environmental variables
      # The config file does not have the same access to the jinja functionality that a script
      # has.
      config_template = jinja2.Template(config_file.read(), undefined=jinja2.StrictUndefined, extensions=[JinjaEnvVar])

      # The FullLoader parameter handles the conversion from YAML scalar values to Python the dictionary format
      config = yaml.load(config_template.render(), Loader=yaml.FullLoader)
    print("Using config file: %s" % config_file_path)
  return config

def get_schemachange_config(config_file_path, root_folder, modules_folder, snowflake_account, \
  snowflake_user, snowflake_role, snowflake_warehouse, snowflake_database, \
  change_history_table, vars, create_change_history_table, autocommit, verbose, \
<<<<<<< HEAD
  dry_run, query_tag, oauth_config, change_file_list, **kwargs):
=======
  dry_run, query_tag, oauth_config, **kwargs):
>>>>>>> 3248b6fa

  # create cli override dictionary
  # Could refactor to just pass Args as a dictionary?
  # **kwargs inlcuded to avoid complaints about unexpect arguments from arg parser eg:subcommand
  cli_inputs = { "root_folder":root_folder, \
    "modules_folder":modules_folder, "snowflake_account":snowflake_account, \
    "snowflake_user":snowflake_user, "snowflake_role":snowflake_role, \
    "snowflake_warehouse":snowflake_warehouse, "snowflake_database":snowflake_database, \
    "change_history_table":change_history_table, "vars":vars, \
    "create_change_history_table":create_change_history_table, \
    "autocommit":autocommit, "verbose":verbose, "dry_run":dry_run,\
<<<<<<< HEAD
    "query_tag":query_tag, "oauth_config":oauth_config, 
    "change_file_list": change_file_list.split(',') if change_file_list else None}
  cli_inputs = {k:v for (k,v) in cli_inputs.items() if v is not None}
=======
    "query_tag":query_tag, "oauth_config":oauth_config}
  cli_inputs = {k:v for (k,v) in cli_inputs.items() if v}
>>>>>>> 3248b6fa

  # load YAML inputs and convert kebabs to snakes
  config = {k.replace('-','_'):v for (k,v) in load_schemachange_config(config_file_path).items()}
  # set values passed into the cli Overriding values in config file
  config.update(cli_inputs)

  # create Default values dictionary
  config_defaults =  {"root_folder":os.path.abspath('.'), "modules_folder":None,  \
    "snowflake_account":None,  "snowflake_user":None, "snowflake_role":None,   \
    "snowflake_warehouse":None,  "snowflake_database":None,  "change_history_table":None,  \
    "vars":{}, "create_change_history_table":False, "autocommit":False, "verbose":False,  \
    "dry_run":False , "query_tag":None , "oauth_config":None }
  #insert defualt values for items not populated
  config.update({ k:v for (k,v) in config_defaults.items() if not k in config.keys()})

  # Validate folder paths
  if 'root_folder' in config:
    config['root_folder'] = os.path.abspath(config['root_folder'])   
  if not os.path.isdir(config['root_folder']):
    raise ValueError(_err_invalid_folder.format(folder_type='root', path=config['root_folder']))
 
  if config['modules_folder']:
    config['modules_folder'] = os.path.abspath(config['modules_folder'])
    if not os.path.isdir(config['modules_folder']):
      raise ValueError(_err_invalid_folder.format(folder_type='modules', path=config['modules_folder']))
  if config['vars']:
    # if vars is configured wrong in the config file it will come through as a string
    if type(config['vars']) is not dict:
      raise ValueError(_err_vars_config)

    # the variable schema change has been reserved
    if "schemachange" in config['vars']:
      raise ValueError(_err_vars_reserved)

  return config

def get_all_scripts_recursively(root_directory, verbose, change_file_list=None):
  all_files = dict()
  all_versions = list()
  # walk directory where file not found in change_file_list
  for (directory_path, directory_names, file_names) in os.walk(root_directory):
    for file_name in file_names:

      file_full_path = os.path.join(directory_path, file_name)
      script_name_parts = re.search(r'^([V])(.+?)__(.+?)\.(?:sql|sql.jinja)$', \
        file_name.strip(), re.IGNORECASE)
      repeatable_script_name_parts = re.search(r'^([R])__(.+?)\.(?:sql|sql.jinja)$', \
        file_name.strip(), re.IGNORECASE)
      always_script_name_parts = re.search(r'^([A])__(.+?)\.(?:sql|sql.jinja)$', \
        file_name.strip(), re.IGNORECASE)

      # Set script type depending on whether it matches the versioned file naming format
      if script_name_parts is not None:
        script_type = 'V'
        if verbose:
          print("Found Versioned file " + file_full_path)
      elif repeatable_script_name_parts is not None:
        script_type = 'R'
        if verbose:
          print("Found Repeatable file " + file_full_path)
      elif always_script_name_parts is not None:
        script_type = 'A'
        if verbose:
          print("Found Always file " + file_full_path)
      else:
        if verbose:
          print("Ignoring non-change file " + file_full_path)
        continue

      # check if file is in change_file_list, optional.
      if change_file_list is not None and script_type != 'A' and file_full_path not in change_file_list:
        continue

      # script name is the filename without any jinja extension
      (file_part, extension_part) = os.path.splitext(file_name)
      if extension_part.upper() == ".JINJA":
        script_name = file_part
      else:
        script_name = file_name

      # Add this script to our dictionary (as nested dictionary)
      script = dict()
      script['script_name'] = script_name
      script['script_full_path'] = file_full_path
      script['script_type'] = script_type
      script['script_version'] = '' if script_type in ['R', 'A'] else script_name_parts.group(2)
      if script_type == 'R':
        script['script_description'] = repeatable_script_name_parts.group(2).replace('_', ' ').capitalize()
      elif script_type == 'A':
        script['script_description'] = always_script_name_parts.group(2).replace('_', ' ').capitalize()
      else:
        script['script_description'] = script_name_parts.group(3).replace('_', ' ').capitalize()

      # Throw an error if the script_name already exists
      if script_name in all_files:
        raise ValueError( _err_dup_scripts.format(first_path=all_files[script_name]['script_full_path'], **script))

      all_files[script_name] = script

      # Throw an error if the same version exists more than once
      if script_type == 'V':
        if script['script_version'] in all_versions:
          raise ValueError(_err_dup_scripts_version.format(**script)) 
        all_versions.append(script['script_version'])

  return all_files

def get_change_history_table_details(change_history_table):
  # Start with the global defaults
  details = dict()
  details['database_name'] = _metadata_database_name 
  details['schema_name'] = _metadata_schema_name 
  details['table_name'] = _metadata_table_name 

  # Then override the defaults if requested. The name could be in one, two or three part notation.
  if change_history_table is not None:
    table_name_parts = change_history_table.strip().split('.')
    if len(table_name_parts) == 1: 
      details['table_name'] = table_name_parts[0] 
    elif len(table_name_parts) == 2:
      details['table_name'] = table_name_parts[1] 
      details['schema_name'] = table_name_parts[0] 
    elif len(table_name_parts) == 3:
      details['table_name'] = table_name_parts[2] 
      details['schema_name'] = table_name_parts[1] 
      details['database_name'] = table_name_parts[0] 
    else:
      raise ValueError(_err_invalid_cht % change_history_table)
  #if the object name does not include '"' raise to upper case on return
  return {k:v if '"' in v else v.upper() for (k,v) in details.items()}

def extract_config_secrets(config: Dict[str, Any]) -> Set[str]:
  """
  Extracts all secret values from the vars attributes in config
  """

  # defined as an inner/ nested function to provide encapsulation
  def inner_extract_dictionary_secrets(dictionary: Dict[str, Any], child_of_secrets: bool = False) -> Set[str]:
    """
    Considers any key with the word secret in the name as a secret or
    all values as secrets if a child of a key named secrets.
    """
    extracted_secrets: Set[str] = set()

    if dictionary:
      for (key, value) in dictionary.items():
        if isinstance(value, dict):
          if key == "secrets":
            extracted_secrets = extracted_secrets | inner_extract_dictionary_secrets(value, True)
          else :
            extracted_secrets = extracted_secrets | inner_extract_dictionary_secrets(value, child_of_secrets)
        elif child_of_secrets or "SECRET" in key.upper():
          extracted_secrets.add(value.strip())
    return extracted_secrets

  extracted = set()

  if config:
    if "vars" in config:
      extracted = inner_extract_dictionary_secrets(config["vars"])
  return extracted

def main(argv=sys.argv):
  parser = argparse.ArgumentParser(prog = 'schemachange', description = 'Apply schema changes to a Snowflake account. Full readme at https://github.com/Snowflake-Labs/schemachange', formatter_class = argparse.RawTextHelpFormatter)
  subcommands = parser.add_subparsers(dest='subcommand')

  parser_deploy = subcommands.add_parser("deploy")
  parser_deploy.add_argument('--config-folder', type = str, default = '.', help = 'The folder to look in for the schemachange-config.yml file (the default is the current working directory)', required = False)
  parser_deploy.add_argument('-f', '--root-folder', type = str, help = 'The root folder for the database change scripts', required = False)
  parser_deploy.add_argument('-m', '--modules-folder', type = str, help = 'The modules folder for jinja macros and templates to be used across multiple scripts', required = False)
  parser_deploy.add_argument('-a', '--snowflake-account', type = str, help = 'The name of the snowflake account (e.g. xy12345.east-us-2.azure)', required = False)
  parser_deploy.add_argument('-u', '--snowflake-user', type = str, help = 'The name of the snowflake user', required = False)
  parser_deploy.add_argument('-r', '--snowflake-role', type = str, help = 'The name of the default role to use', required = False)
  parser_deploy.add_argument('-w', '--snowflake-warehouse', type = str, help = 'The name of the default warehouse to use. Can be overridden in the change scripts.', required = False)
  parser_deploy.add_argument('-d', '--snowflake-database', type = str, help = 'The name of the default database to use. Can be overridden in the change scripts.', required = False)
  parser_deploy.add_argument('-c', '--change-history-table', type = str, help = 'Used to override the default name of the change history table (the default is METADATA.SCHEMACHANGE.CHANGE_HISTORY)', required = False)
  parser_deploy.add_argument('--vars', type = json.loads, help = 'Define values for the variables to replaced in change scripts, given in JSON format (e.g. {"variable1": "value1", "variable2": "value2"})', required = False)
  parser_deploy.add_argument('--create-change-history-table', action='store_true', help = 'Create the change history schema and table, if they do not exist (the default is False)', required = False)
  parser_deploy.add_argument('-ac', '--autocommit', action='store_true', help = 'Enable autocommit feature for DML commands (the default is False)', required = False)
  parser_deploy.add_argument('-v','--verbose', action='store_true', help = 'Display verbose debugging details during execution (the default is False)', required = False)
  parser_deploy.add_argument('--dry-run', action='store_true', help = 'Run schemachange in dry run mode (the default is False)', required = False)
  parser_deploy.add_argument('--query-tag', type = str, help = 'The string to add to the Snowflake QUERY_TAG session value for each query executed', required = False)
  parser_deploy.add_argument('--oauth-config', type = json.loads, help = 'Define values for the variables to Make Oauth Token requests  (e.g. {"token-provider-url": "https//...", "token-request-payload": {"client_id": "GUID_xyz",...},... })', required = False)
  parser_deploy.add_argument('-cfl', '--change-file-list', type = str, help = 'Comma delimited list of files that should be included in the deploy check.', required = False)
   # TODO test CLI passing of args

  parser_render = subcommands.add_parser('render', description="Renders a script to the console, used to check and verify jinja output from scripts.")
  parser_render.add_argument('--config-folder', type = str, default = '.', help = 'The folder to look in for the schemachange-config.yml file (the default is the current working directory)', required = False)
  parser_render.add_argument('-f', '--root-folder', type = str, help = 'The root folder for the database change scripts', required = False)
  parser_render.add_argument('-m', '--modules-folder', type = str, help = 'The modules folder for jinja macros and templates to be used across multiple scripts', required = False)
  parser_render.add_argument('--vars', type = json.loads, help = 'Define values for the variables to replaced in change scripts, given in JSON format (e.g. {"variable1": "value1", "variable2": "value2"})', required = False)
  parser_render.add_argument('-v', '--verbose', action='store_true', help = 'Display verbose debugging details during execution (the default is False)', required = False)
  parser_render.add_argument('script', type = str, help = 'The script to render')

  # The original parameters did not support subcommands. Check if a subcommand has been supplied
  # if not default to deploy to match original behaviour.
  args = argv[1:]
  if len(args) == 0 or not any(subcommand in args[0].upper() for subcommand in ["DEPLOY", "RENDER"]):
    args = ["deploy"] + args

  args = parser.parse_args(args)

  print("schemachange version: %s" % _schemachange_version)

  # First get the config values
  config_file_path = os.path.join(args.config_folder, _config_file_name)

  # Retreive argparser attributes as dictionary
  schemachange_args = args.__dict__
  schemachange_args['config_file_path'] = config_file_path

  #nullify expected null values for render.
  if args.subcommand == 'render':
    renderoveride = {"snowflake_account":None,"snowflake_user":None,"snowflake_role":None, \
      "snowflake_warehouse":None,"snowflake_database":None,"change_history_table":None, \
        "create_change_history_table":None,"autocommit":None,"dry_run":None,"query_tag":None,"oauth_config":None }
    schemachange_args.update(renderoveride)
  config = get_schemachange_config(**schemachange_args)

  # setup a secret manager and assign to global scope
  sm = SecretManager()
  SecretManager.set_global_manager(sm)
  # Extract all secrets for --vars
  sm.add_range(extract_config_secrets(config))

  # Then log some details
  print("Using root folder %s" % config['root_folder'])
  if config['modules_folder']:
    print("Using Jinja modules folder %s" % config['modules_folder'])

  # pretty print the variables in yaml style
  if config['vars'] == {}:
    print("Using variables: {}")
  else:
    print("Using variables:")
    print(textwrap.indent( \
      SecretManager.global_redact(yaml.dump( \
        config['vars'], \
        sort_keys=False, \
        default_flow_style=False)), prefix = "  "))

  # Finally, execute the command
  if args.subcommand == 'render':
    render_command(config, args.script)
  else:
    deploy_command(config) 

if __name__ == "__main__":
  main()<|MERGE_RESOLUTION|>--- conflicted
+++ resolved
@@ -21,7 +21,7 @@
 
 #region Global Variables 
 # metadata
-_schemachange_version = '3.5.1'
+_schemachange_version = '3.5.2'
 _config_file_name = 'schemachange-config.yml'
 _metadata_database_name = 'METADATA'
 _metadata_schema_name = 'SCHEMACHANGE'
@@ -608,11 +608,7 @@
 def get_schemachange_config(config_file_path, root_folder, modules_folder, snowflake_account, \
   snowflake_user, snowflake_role, snowflake_warehouse, snowflake_database, \
   change_history_table, vars, create_change_history_table, autocommit, verbose, \
-<<<<<<< HEAD
   dry_run, query_tag, oauth_config, change_file_list, **kwargs):
-=======
-  dry_run, query_tag, oauth_config, **kwargs):
->>>>>>> 3248b6fa
 
   # create cli override dictionary
   # Could refactor to just pass Args as a dictionary?
@@ -624,14 +620,9 @@
     "change_history_table":change_history_table, "vars":vars, \
     "create_change_history_table":create_change_history_table, \
     "autocommit":autocommit, "verbose":verbose, "dry_run":dry_run,\
-<<<<<<< HEAD
-    "query_tag":query_tag, "oauth_config":oauth_config, 
+    "query_tag":query_tag, "oauth_config":oauth_config, \
     "change_file_list": change_file_list.split(',') if change_file_list else None}
-  cli_inputs = {k:v for (k,v) in cli_inputs.items() if v is not None}
-=======
-    "query_tag":query_tag, "oauth_config":oauth_config}
   cli_inputs = {k:v for (k,v) in cli_inputs.items() if v}
->>>>>>> 3248b6fa
 
   # load YAML inputs and convert kebabs to snakes
   config = {k.replace('-','_'):v for (k,v) in load_schemachange_config(config_file_path).items()}
