import logging
import sys
from pathlib import Path
from typing import Union, Optional

import structlog

from schemachange.config.DeployConfig import DeployConfig
from schemachange.config.RenderConfig import RenderConfig
from schemachange.config.parse_cli_args import parse_cli_args
from schemachange.config.utils import (
    get_snowflake_account,
    get_snowflake_authenticator,
    get_snowflake_connections_file_path,
    get_snowflake_database,
    get_snowflake_default_connection_name,
    get_snowflake_private_key_passphrase,
    get_snowflake_private_key_path,
    get_snowflake_role,
    get_snowflake_schema,
    get_snowflake_token_file_path,
    get_snowflake_user,
    get_snowflake_warehouse,
    load_yaml_config,
    validate_directory,
    validate_file_path,
)


def get_env_config_kwargs() -> dict:
    """
    Get configuration from environment variables.

    Priority: CLI > ENV > YAML > connections.toml
    This function provides the ENV layer.
    """
    env_kwargs = {}

    # Basic connection parameters
    env_mapping = {
        "snowflake_account": get_snowflake_account,
        "snowflake_user": get_snowflake_user,
        "snowflake_role": get_snowflake_role,
        "snowflake_warehouse": get_snowflake_warehouse,
        "snowflake_database": get_snowflake_database,
        "snowflake_schema": get_snowflake_schema,
        "connections_file_path": get_snowflake_connections_file_path,
    }

    # Authentication parameters (stored for use in get_session_kwargs)
    auth_mapping = {
        "authenticator": get_snowflake_authenticator,
        "private_key_path": get_snowflake_private_key_path,
        "private_key_passphrase": get_snowflake_private_key_passphrase,
        "token_file_path": get_snowflake_token_file_path,
    }

    for param, env_getter in {**env_mapping, **auth_mapping}.items():
        env_value = env_getter()
        if env_value is not None:
            env_kwargs[param] = env_value

    return env_kwargs


def get_yaml_config_kwargs(config_file_path: Optional[Path]) -> dict:
    # load YAML inputs and convert kebabs to snakes
    kwargs = {
        k.replace("-", "_"): v for (k, v) in load_yaml_config(config_file_path).items()
    }

    if "verbose" in kwargs:
        if kwargs["verbose"]:
            kwargs["log_level"] = logging.DEBUG
        kwargs.pop("verbose")

    if "vars" in kwargs:
        kwargs["config_vars"] = kwargs.pop("vars")

    for deprecated_arg in [
        "snowflake_account",
        "snowflake_user",
        "snowflake_role",
        "snowflake_warehouse",
        "snowflake_database",
        "snowflake_schema",
    ]:
        if deprecated_arg in kwargs:
            sys.stderr.write(
                f"DEPRECATED - Set in connections.toml instead: {deprecated_arg}\n"
            )

    return {k: v for k, v in kwargs.items() if v is not None}


def get_merged_config(
    logger: structlog.BoundLogger,
) -> Union[DeployConfig, RenderConfig]:
    cli_kwargs = parse_cli_args(sys.argv[1:])
    logger.debug("cli_kwargs", **cli_kwargs)

    cli_config_vars = cli_kwargs.pop("config_vars")

    # Extract connections.toml path and connection name from CLI
    cli_connections_file_path = validate_file_path(
        file_path=cli_kwargs.pop("connections_file_path", None)
    )
    cli_connection_name = cli_kwargs.pop("connection_name", None)

    config_folder = validate_directory(path=cli_kwargs.pop("config_folder", "."))
    config_file_name = cli_kwargs.pop("config_file_name")
    config_file_path = Path(config_folder) / config_file_name

    # Get YAML configuration (P3)
    yaml_kwargs = get_yaml_config_kwargs(
        config_file_path=config_file_path,
    )
    logger.debug("yaml_kwargs", **yaml_kwargs)

    # Get environment variable configuration (P2)
    env_kwargs = get_env_config_kwargs()
    logger.debug("env_kwargs", **env_kwargs)

    # Determine connections_file_path with priority: CLI > ENV > YAML
    # We pass this to the Snowflake connector, which will use it to load connections.toml
    connections_file_path = cli_connections_file_path
    if connections_file_path is None:
        connections_file_path = env_kwargs.pop("connections_file_path", None)
    if connections_file_path is None:
        connections_file_path = yaml_kwargs.pop("connections_file_path", None)
        if config_folder is not None and connections_file_path is not None:
            # noinspection PyTypeChecker
            connections_file_path = config_folder / connections_file_path

<<<<<<< HEAD
    connections_file_path = validate_file_path(file_path=connections_file_path)
=======
        # Allow missing connections file when using environment variable authentication
        if connections_file_path is not None:
            try:
                connections_file_path = validate_file_path(
                    file_path=connections_file_path
                )
            except ValueError:
                logger.debug(
                    "connections-file-path specified but file does not exist, "
                    "will attempt to use environment variables for authentication",
                    connections_file_path=str(connections_file_path),
                )
                connections_file_path = None
                yaml_kwargs.pop("connection_name", None)
>>>>>>> 1606262e

    # Determine connection_name with priority: CLI > ENV > YAML
    # We pass this to the Snowflake connector to select which profile to use from connections.toml
    connection_name = cli_connection_name
    if connection_name is None:
        connection_name = get_snowflake_default_connection_name()
    if connection_name is None:
        connection_name = yaml_kwargs.pop("connection_name", None)

    # Handle config_vars
    yaml_config_vars = yaml_kwargs.pop("config_vars", None)
    if yaml_config_vars is None:
        yaml_config_vars = {}

    config_vars = {
        **yaml_config_vars,
        **cli_config_vars,
    }

    # Apply priority: P3 (YAML) < P2 (ENV) < P1 (CLI)
    # The Snowflake connector will load connections.toml (P4), and our merged params will override it
    # This gives us the effective priority: CLI > ENV > YAML > connections.toml
    kwargs = {
        "config_file_path": config_file_path,
        "config_vars": config_vars,
        **{k: v for k, v in yaml_kwargs.items() if v is not None},  # P3: YAML
        **{k: v for k, v in env_kwargs.items() if v is not None},  # P2: ENV
        **{k: v for k, v in cli_kwargs.items() if v is not None},  # P1: CLI (highest)
    }

    # Pass connection_name and connections_file_path to let connector load connections.toml (P4)
    if connections_file_path is not None:
        kwargs["connections_file_path"] = connections_file_path
    if connection_name is not None:
        kwargs["connection_name"] = connection_name

    logger.debug("final kwargs", **kwargs)

    if cli_kwargs["subcommand"] == "deploy":
        return DeployConfig.factory(**kwargs)
    elif cli_kwargs["subcommand"] == "render":
        return RenderConfig.factory(**kwargs)
    else:
        raise Exception(f"unhandled subcommand: {cli_kwargs['subcommand']}")<|MERGE_RESOLUTION|>--- conflicted
+++ resolved
@@ -132,24 +132,18 @@
             # noinspection PyTypeChecker
             connections_file_path = config_folder / connections_file_path
 
-<<<<<<< HEAD
-    connections_file_path = validate_file_path(file_path=connections_file_path)
-=======
-        # Allow missing connections file when using environment variable authentication
-        if connections_file_path is not None:
-            try:
-                connections_file_path = validate_file_path(
-                    file_path=connections_file_path
-                )
-            except ValueError:
-                logger.debug(
-                    "connections-file-path specified but file does not exist, "
-                    "will attempt to use environment variables for authentication",
-                    connections_file_path=str(connections_file_path),
-                )
-                connections_file_path = None
-                yaml_kwargs.pop("connection_name", None)
->>>>>>> 1606262e
+    # Allow missing connections file when using environment variable authentication
+    if connections_file_path is not None:
+        try:
+            connections_file_path = validate_file_path(file_path=connections_file_path)
+        except ValueError:
+            logger.debug(
+                "connections-file-path specified but file does not exist, "
+                "will attempt to use environment variables for authentication",
+                connections_file_path=str(connections_file_path),
+            )
+            connections_file_path = None
+            yaml_kwargs.pop("connection_name", None)
 
     # Determine connection_name with priority: CLI > ENV > YAML
     # We pass this to the Snowflake connector to select which profile to use from connections.toml
