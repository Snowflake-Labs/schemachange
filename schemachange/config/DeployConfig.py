--- conflicted
+++ resolved
@@ -39,12 +39,8 @@
     autocommit: bool = False
     dry_run: bool = False
     query_tag: str | None = None
-<<<<<<< HEAD
-    oauth_config: dict | None = None
     version_number_validation_regex: str | None = None
     raise_exception_on_ignored_versioned_script: bool = False
-=======
->>>>>>> d4bf052a
 
     @classmethod
     def factory(
