name: dev-pytest

defaults:
  run:
    shell: bash

on:
  workflow_dispatch:

  pull_request:
    types:
      - labeled
    branches:
      - dev

jobs:
  build:
    strategy:
      fail-fast: false
      matrix:
        scenario-name: [ 'basics_demo', 'citibike_demo', 'citibike_demo_jinja']
        os: ["ubuntu-latest"]
        python-version: ["3.12"]
    runs-on: ${{ matrix.os }}
    if: ${{ github.event.label.name == 'ci-run-tests' || github.event_name == 'push' || github.event_name == 'workflow_dispatch' }}

    env:
      SNOWFLAKE_PASSWORD: ${{ secrets.SCHEMACHANGE_SNOWFLAKE_PASSWORD }}
      SNOWFLAKE_USER: ${{ secrets.SCHEMACHANGE_SNOWFLAKE_USER }}
      SNOWFLAKE_ACCOUNT: ${{ secrets.SCHEMACHANGE_SNOWFLAKE_ACCOUNT }}
      SNOWFLAKE_DATABASE: SCHEMACHANGE_DEMO
      SNOWFLAKE_WAREHOUSE: SCHEMACHANGE_DEMO_WH
      SNOWFLAKE_ROLE: SCHEMACHANGE_DEMO-ADMIN
      MY_TARGET_SCHEMA: ${{ matrix.scenario-name }}_${{ github.run_number }}_${{ strategy.job-index }}
      SCENARIO_NAME: ${{ matrix.scenario-name }}
    steps:
      - uses: actions/checkout@v4
      - name: Install uv
        uses: astral-sh/setup-uv@v5
        with:
          enable-cache: true
      - name: Set up Python ${{ matrix.python-version }}
        uses: actions/setup-python@v5
        with:
          python-version: ${{ matrix.python-version }}
      # The next few steps (Install dependencies, Lint with Flake8, Test with Pytest) will install Python dependencies,
      # run tests and lint with a variety of Python versions
      # For more information see: https://docs.github.com/en/actions/automating-builds-and-tests/building-and-testing-python
      - name: Install dependencies
        run: |
          uv sync --all-extras
      - name: Lint with flake8
        run: |
          # stop the build if there are Python syntax errors or undefined names
          uv run flake8 . --count --select=E9,F63,F7,F82 --show-source --statistics
          # exit-zero treats all errors as warnings. The GitHub editor is 127 chars wide
<<<<<<< HEAD
          flake8 . --count --exit-zero --max-complexity=10 --max-line-length=127 --statistics
=======
          uv run flake8 . --count --exit-zero --max-complexity=10 --max-line-length=127 --statistics
      - name: Create and populate connections.toml
        run: |
          echo "Current Directory: ${PWD}"
          echo "GITHUB WORKSPACE: ${GITHUB_WORKSPACE}"
          chmod +x populateConnection.sh
          bash populateConnection.sh
        working-directory: .
>>>>>>> 4e529e62
      - name: Test with pytest
        id: pytest
        run: |
          uv run pytest
      # Testing Schemachange demo projects
      - name: Test Schemachange on ${{ matrix.os }} targeting ${{ env.SNOWFLAKE_DATABASE }}.${{ env.MY_TARGET_SCHEMA }} schema
        run: |
          echo "Current Directory: ${PWD}"
          echo "GITHUB WORKSPACE: ${GITHUB_WORKSPACE}"
          chmod +x testSchemachange.sh
          bash testSchemachange.sh
        working-directory: .<|MERGE_RESOLUTION|>--- conflicted
+++ resolved
@@ -54,18 +54,7 @@
           # stop the build if there are Python syntax errors or undefined names
           uv run flake8 . --count --select=E9,F63,F7,F82 --show-source --statistics
           # exit-zero treats all errors as warnings. The GitHub editor is 127 chars wide
-<<<<<<< HEAD
-          flake8 . --count --exit-zero --max-complexity=10 --max-line-length=127 --statistics
-=======
           uv run flake8 . --count --exit-zero --max-complexity=10 --max-line-length=127 --statistics
-      - name: Create and populate connections.toml
-        run: |
-          echo "Current Directory: ${PWD}"
-          echo "GITHUB WORKSPACE: ${GITHUB_WORKSPACE}"
-          chmod +x populateConnection.sh
-          bash populateConnection.sh
-        working-directory: .
->>>>>>> 4e529e62
       - name: Test with pytest
         id: pytest
         run: |
