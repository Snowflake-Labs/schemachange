--- conflicted
+++ resolved
@@ -13,19 +13,14 @@
 
 Thank you for your interest in contributing code to schemachange!
 
-<<<<<<< HEAD
-=======
 + If this is your first time contributing to a project on GitHub, please continue reading through
   [our guide to contributing to schemachange](#guide-to-contributing-to-schemachange).
->>>>>>> 871d7c72
 + There are many online tutorials to help you [learn git](https://try.github.io/). For discussions of specific git
   workflows, see these discussions
   on [linux git workflow](https://www.mail-archive.com/dri-devel@lists.sourceforge.net/msg39091.html),
   and [ipython git workflow](https://mail.python.org/pipermail/ipython-dev/2010-October/005632.html).
 
 ### Guide to contributing to schemachange
-
-> **IMPORTANT** : You will need to follow the [provisioning and schemachange setup instructions](../demo/README.MD) to ensure you can run GitHub actions against your Snowflake account before placing a PR with main schemachange repository so that your PR can be merged into schemachange master branch.
 
 1. If you are a first-time contributor
     + Go to [Snowflake-Labs/Schemachange](https://github.com/Snowflake-Labs/schemachange) and click the "fork" button to
@@ -56,14 +51,8 @@
     + [Pull](https://github.com/git-guides/git-pull) the latest changes from upstream, including tags:
 
     ```shell
-<<<<<<< HEAD
     git checkout master
     git pull upstream master --tags
-
-=======
-    git checkout main
-    git pull upstream main --tags
->>>>>>> 871d7c72
     ```
 
 2. Create and Activate a Virtual Environment
@@ -111,35 +100,25 @@
 
 4. Test your contribution locally
 
-<<<<<<< HEAD
-4. Test your contribution locally
-=======
->>>>>>> 871d7c72
    ```bash
    python -m pytest
    ```
    PS: Please add test cases to the features you are developing so that over time, we can capture any lapse in functionality changes.
 
-5. Push your contribution to GitHub
-
-<<<<<<< HEAD
 5. Perform integration tests on your branch from your fork
-    - Follow the `Contributors` instructions [here](../demo/README.MD#contributors) to configure your Snowflake account.
+    - Follow the [provisioning and schemachange setup instructions](../demo/README.MD) to configure your Snowflake account for testing.
     - Follow [these](https://docs.github.com/en/actions/managing-workflow-runs-and-deployments/managing-workflow-runs/manually-running-a-workflow)
    instructions to manually run the `master-pytest` workflow on your fork of the repo, targeting your feature branch.
 
+6. Push your contribution to GitHub
 
-6. To submit your contribution
-    + [Push](https://github.com/git-guides/git-push) your changes back to your fork on GitHub
-=======
-    [Push](https://github.com/git-guides/git-push) your changes back to your fork on GitHub
->>>>>>> 871d7c72
+   [Push](https://github.com/git-guides/git-push) your changes back to your fork on GitHub
 
     ```shell
     git push origin update-build-library-dependencies
     ```
 
-6. Raise a Pull Request to merge your contribution into the a Schemachange Release
+7. Raise a Pull Request to merge your contribution into the a Schemachange Release
     + Go to GitHub. The new branch will show up with a
       green [Pull Request](https://docs.github.com/en/pull-requests/collaborating-with-pull-requests/proposing-changes-to-your-work-with-pull-requests/about-pull-requests#initiating-the-pull-request)
       button. Make sure the title and message are clear, concise and self-explanatory. Then click the button to submit
