# Changelog
All notable changes to this project will be documented in this file.

*The format is based on [Keep a Changelog](https://keepachangelog.com/en/1.0.0/), and this project adheres to [Semantic Versioning](https://semver.org/spec/v2.0.0.html).*

<<<<<<< HEAD
## [4.1.0] - 2025-11-14
=======
## [4.1.0] - 2024-10-04
>>>>>>> 7417c53e
### Added
- Comprehensive environment variable support for all Snowflake connection parameters following Snowflake Python Connector conventions (`SNOWFLAKE_*` prefix)
- Support for `SNOWFLAKE_ACCOUNT`, `SNOWFLAKE_USER`, `SNOWFLAKE_ROLE`, `SNOWFLAKE_WAREHOUSE`, `SNOWFLAKE_DATABASE`, `SNOWFLAKE_SCHEMA` environment variables
- Support for authentication environment variables: `SNOWFLAKE_AUTHENTICATOR`, `SNOWFLAKE_PRIVATE_KEY_PATH`, `SNOWFLAKE_PRIVATE_KEY_PASSPHRASE`, `SNOWFLAKE_TOKEN_FILE_PATH`
- Support for configuration environment variables: `SNOWFLAKE_HOME`, `SNOWFLAKE_DEFAULT_CONNECTION_NAME`, `SNOWFLAKE_CONNECTIONS_FILE_PATH`
- **Snowflake Programmatic Access Token (PAT) support** via `SNOWFLAKE_PASSWORD` with default authenticator - recommended for CI/CD and service accounts with MFA requirements
- **OAuth token support** via `SNOWFLAKE_TOKEN_FILE_PATH` with `SNOWFLAKE_AUTHENTICATOR=oauth` for external OAuth providers
- Token file reading with automatic whitespace handling and comprehensive error messages
- Well-defined configuration priority order: CLI > ENV > YAML > connections.toml
- Comprehensive documentation for environment variable usage in CI/CD pipelines with command-line examples for PAT, Key-Pair (JWT), OAuth, and SSO authentication methods
- Added flag `--error-on-ignored-versioned-migration` to throw an error when versioned migrations are ignored due to being out of order (#287 by @zanebclark)
- Added `py.typed` marker file for better MyPy type checking support (#332 by @fozcodes)
- Added support for `NO_COLOR` environment variable to disable colored output (#357)

### Changed
- Environment variables now follow Snowflake Python Connector naming conventions with `SNOWFLAKE_` prefix
- Improved configuration merge logic to properly handle priority across all four configuration sources
- Updated README with detailed environment variable documentation and usage examples
- Updated demo README with comprehensive environment variable usage examples for various authentication methods
- Updated Flyway documentation links to current Red Gate community documentation (#333 by @sfc-gh-adamle)

### Fixed
- Fixed secret redaction functionality to properly handle configuration secrets (#312 by @zanebclark)

### Deprecated
- `SNOWSQL_PWD` environment variable (use `SNOWFLAKE_PASSWORD` instead for consistency)
- Deprecated the `--verbose` flag in favor of structured logging (#288 by @zanebclark)

## [4.0.1] - 2025-02-17
### Changed
- Added back the ability to pass the Snowflake password in the `SNOWFLAKE_PASSWORD` environment variable.

## [4.0.0] - 2025-01-06
### Added
- Use of `structlog~=24.1.0` for standard log outputs
- Verified Schemachange against Python 3.12
- Support for connections.toml configurations
- Support for supplying the authenticator, private key path, token path, connections file path, and connection name via the YAML and command-line configurations.

### Changed
- Refactored the main cli.py into multiple modules - config, session.
- Updated contributing guidelines and demo readme content to help contributors setup local snowflake account to run the github actions in their fork before pushing the PR to upstream repository.
- Removed tests against Python 3.8 [End of Life on 2024-10-07](https://devguide.python.org/versions/#supported-versions)
- Command-line vars are now merged into YAML vars instead of overwriting them entirely

## [3.7.0] - 2024-07-22
### Added
- Improved unit test coverage
- Added Session ID as part of the initial connection successful message to be visible in the logs
### Changed
- Aligning with snowflake [identifier requirements](https://docs.snowflake.com/en/sql-reference/identifiers-syntax) in the configuration settings
- Fixed the bug with `Missing default warehouse`
- Fixed Demo examples resulting from change in public data set location
- Removed pandas library dependency to improve schemachange install footprint
- Updated Github Actions Workflow to check PRs and Merges does not break the demo examples.
- Updated Docs related to latest Demo content included in schemachange

## [3.6.2] - 2024-07-10
### Changed
- Updated pandas version dependency
- Pinned NumPy version dependency

## [3.6.1] - 2023-11-15
### Added
- Allow passing snowflake schema as config or CLI parameter

## [3.6.0] - 2023-09-06
### Changed
- Fixed bug introduced in version 3.5.0 where the session state was not reset after a user script was run. This resulted in schemachange updates to the metadata table failing in some cases. schemachange will now reset the session back to the default settings after each user script is run
- Updated the pytest GitHub Actions workflow
- Cleaned up whitespace and formatting in files for consistency
- Updated README file

### Added
- Added new dependency review GitHub Actions workflow
- Added badges for pytest and PyPI


## [3.5.4] - 2023-09-01
### Changed
- Fixed authentication workflow to check for authenticator type first, then for Key pair and finally default to password authentication.
- Fixed the `Dockerfile-src` configuration to build a docker image from source code.
- Updated README file.

## [3.5.3] - 2023-07-18
### Changed
- Updated version dependencies for `snowflake-connector-python` and `pyyaml`.

## [3.5.2] - 2023-02-14
### Changed
- Fixed bug (from the 3.5.0 release) that caused a crash when using verbose logging.

## [3.5.1] - 2023-02-11
### Changed
- Fixed a bug when handling default values from the command line with arguments defined as `action='store_true'` (create-change-history-table, auto-commit, verbose, and dry-run).

## [3.5.0] - 2023-01-29
### Added
- Added support for Oauth and external browser and Okta authentication methods.
- Added `--oauth-config` to accept values for oauth configuration.
### Changed
- Inverted Program Call sequence and refactored all snowflake interactions into a Class. Class now persists connection accross all interactions and updates the snowflake query tag session variable as scripts are executed.
- Cleaned up argument passing and other repetitive code using dictionary and set comparisons for easy maintenance. (Converted variable names to a consistent snake_case from a mix of kebab-case and snake_case)
- Fixed change history table processing to allow mixed case names when '"' are used in the name.
- Moved most error, log and warning messages and query strings to global or class variables.
- Updated readme to cover new authentication methods

## [3.4.2] - 2022-10-24
### Changed
- Updated `snowflake-connector-python` dependency to version 2.8. This should address errors with result batching in the `fetch_r_script_checksum` method when users have a lot of scripts in their project.

## [3.4.1] - 2021-12-08
### Added
- Added a new optional parameter `--query-tag` to append a string to the QUERY_TAG that is attached to every SQL statement executed

## [3.4.0] - 2021-11-30
### Added
- Added filtering of secrets when vars are displayed on the console.
- Added filtering of secrets for deploy command when SQL statements are displayed as part of verbose output.

### Changed
- Changed vars to be pretty printed to the console.
- Changed demo citibike_jinja to demonstrate secret filtering.
- Updated the Jinja templating engine section of the README.md to document Jinja autoescaping status and added warning about untrusted input.
- Updated the table of contents section of the README.md to included missing sections.

## [3.3.3] - 2021-11-09
### Changed
- Added `env_var` Jinja function support to migration templates.
- Backed out Jinja autoescape change from 3.3.2. The default is now to have it disabled (using autoescape=False).

## [3.3.2] - 2021-11-08
### Changed
- Configured Jinja to escape inputs to templates (using autoescape=True). This helps protect rendered templates against XSS and other vulnerabilities

## [3.3.1] - 2021-11-08
### Changed
- Project is now configured with setup.cfg. There should be no change to package users.

## [3.3.0] - 2021-11-06
### Added
- Added processing of schemachange-config.yml with jinja templating engine.
  - Included new Jinja function env_var for accessing environmental variables from the config file.

## [3.2.2] - 2021-11-06
### Added
- Restored CLI tests, hopefully less fragile now.
- Added GitHub CI workflow to run unit tests and a basic execution test.
- `schemachange.cli.main` is now defined as `def main(argv: List[str]=sys.argv)`, to allow consumers to pass a list of arguments easily.

## [3.2.1] - 2021-11-04
### Fixed
- Jinja Template Engine was not recognising scripts in subfolders on Windows machines. Jinja was expecting the paths to follow a unix style ie SQL/V2.0.0__ADHOC_SCRIPT.sql but on Windows machines this was being passed through as SQL\V2.0.0__ADHOC_SCRIPT.sql.

### Removed
- Removed fragile unit tests in test_main.py.

## [3.2.0] - 2021-10-28
### Added
- Added support for jinja templates. Any file ending .sql or .sql.jinja will be processed using the [Jinja engine](https://jinja.palletsprojects.com/)
  - Added a new optional parameter `--modules-folder` to specify where common jinja template, macro or include files reside
- Added new subcommands render and deploy
  - The render command can be used to display the final script to the command line.
  - The existing functionality moved to a new deploy subcommand
  - Fall back behaviour to assume deploy sub command if none provided
- Added reserved variable name `schemachange` and an error will now be raised if supplied by the user via --vars

### Changed
- Added check for duplicate filenames. An error will now be generated should two scripts in different folders have the same name. The old behaviour resulted in just the last found script being included for execution.

## [3.1.1] - 2021-10-15
### Changed
- Loosen dependency version constraints
- Fix crash on dry run with no change history table

## [3.1.0] - 2021-09-14

### Added
- Added support for configuring schemachange through a `schemachange-config.yml` YAML file!
  - You can now invoke schemachange without supplying any command line arguments if you use the config file
  - The filename for the config file is expected to be `schemachange-config.yml`
  - Command line arguments override values in the config files
  - This also makes it easier to pass variables to your scripts
  - For more details please see the [README](README.md) for more details.
- Added a new optional parameter `--config-folder` to specify where your config file resides

## [3.0.0] - 2021-09-09

### Added
- Add Always script type (scripts that begin with the letter 'A'). Always scripts are executed with every run of schemachange

### Changed
- Fix repeatable scripts to only execute if there is a change in the script. Repeatable scripts will not be executed with every run anymore!!!
  - **IMPORTANT:** If you were relying on the existing behavior, please rename those scripts to start with the letter 'A' (see above)
- Updated versioned script filename parsing logic to use lazy regex matching for splitting version tags
  - This addresses a bug with having double underscores (__) in the description

## [2.9.4] - 2021-08-12

### Changed
- Added support for unencrypted private keys
  - `SNOWFLAKE_PRIVATE_KEY_PASSPHRASE` environment variable is no longer required if the key is not encrypted

## [2.9.3] - 2021-07-22

### Changed
- Added 'schemachange' as an application parameter when connecting, to enable usage stats.

## [2.9.2] - 2021-06-11

### Changed
- Remove requirement for running user to have CREATE SCHEMA privileges for --create-change-history-table when schema already exists (#42)

## [2.9.1] - 2021-04-15

### Changed
- Bumped snowflake-connector-python to 2.4.2 and relaxed the pip dependency to ~= (pick the latest patch release 2.4.X on install)
- Bumped the docker container python version to 3.9 as snowflake-connector-python now supports this as of 2.4
- Created a 'Dockerfile-src' for users wanting to build schemachange themselves from source in Docker

## [2.9.0] - 2021-04-02

### Changed
- Renamed snowchange to schemachange
- Please be advised that the new default path for the change history table is now `METADATA.SCHEMACHANGE.CHANGE_HISTORY` (the schema name has been changed from `SNOWCHANGE` to `SCHEMACHANGE`). The easiest thing to do is rename the metadata schema in Snowflake. The other option is to leave it as is and use the `--change-history-table` (or `-c`) parameter to override the default.


## [2.8.0] - 2021-02-09

### Added
- Added a new optional parameter `--dry-run` to preview scripts that will be applied by snowchange.


## [2.7.0] - 2021-01-22

### Added
- Added a Snowflake query tag to all snowchange queries. If the query is issued by the tool the tag will be "snowchange #.#.#" (e.g. "snowchange 2.7.0") and if the query is part of a change script the tag will be "snowchange #.#.#;&lt;script name&gt;" (e.g. "snowchange 2.7.0;V1.1.1__initial_database_objects.sql")


## [2.6.1] - 2021-01-19

### Added
- Added a new optional parameter `-d` or `--snowflake-database` to specify the default database to use (which can always be overridden in an individual change script)
- Added a new optional parameter `--create-change-history-table` to create the change history table if it does not exist

### Changed
- The default mode of operation now is to not create the change history table if it doesn't exist. Instead, now if the history table doesn't exist the tool will fail by default.
- Added a check to see if the change history table exists before trying to create it, which is now also dependent upon the `--create-change-history-table` command line argument.
- Cleaned up command line argument descriptions

### Removed
- Removed the ability for snowchange to create the database for the change history table. snowchange now requires the database to be created ahead of time.


## [2.5.0] - 2020-12-23

### Added
- Support for encrypted key pair authentication


## [2.4.0] - 2020-11-24

### Added
- PyPI package support so that snowchange can be installed through pip
- Dockerfile for building Docker images

### Changed
- Allow for .SQL file extensions (common in Windows environments) in addition to .sql extensions


## [2.3.0] - 2020-10-05

### Added
- Support for "repeatable" scripts such as stored procedures, functions etc


## [2.2.0] - 2020-08-19

### Added
- Support for variables in change scripts (following a Jinja expression syntax)! See the [README](README.md) for more details.
- A new optional parameter `--vars` which accepts a JSON formatted string of variables and values (e.g. `{"variable1": "value1", "variable2": "value2"}`)

### Changed
- Add the Snowflake account name to the script output to provide more log context

### Removed
- Removed the deprecated `--snowflake-region` parameter. Instead, use the `-a` or `--snowflake-account` account parameter. See [Usage Notes for the account Parameter (for the connect Method)](https://docs.snowflake.com/en/user-guide/python-connector-api.html#label-account-format-info) for more details on how to structure the account name.


## [2.1.0] - 2020-05-26

### Added
- Support for cross-database dependencies!
- Support for override the location and name of the change history table with the new parameter `--change-history-table` (or `-c`)
- Change log for snowchange project (this CHANGELOG.md file)

### Changed
- The required project folder structure, removing the database folder convention
- Where the change history table gets created and how it gets named
- The schema of the change history table (removed INSTALLED_RANK and renamed/reordered a few columns)
- Updated the getting started section of the README.md to make the getting started steps more clear

### Removed
- The ability for snowchange to create user databases directly (now the user must explicity do so in their change scripts)
- The `--environment-name` and `--append-environment-name` parameters<|MERGE_RESOLUTION|>--- conflicted
+++ resolved
@@ -3,11 +3,7 @@
 
 *The format is based on [Keep a Changelog](https://keepachangelog.com/en/1.0.0/), and this project adheres to [Semantic Versioning](https://semver.org/spec/v2.0.0.html).*
 
-<<<<<<< HEAD
 ## [4.1.0] - 2025-11-14
-=======
-## [4.1.0] - 2024-10-04
->>>>>>> 7417c53e
 ### Added
 - Comprehensive environment variable support for all Snowflake connection parameters following Snowflake Python Connector conventions (`SNOWFLAKE_*` prefix)
 - Support for `SNOWFLAKE_ACCOUNT`, `SNOWFLAKE_USER`, `SNOWFLAKE_ROLE`, `SNOWFLAKE_WAREHOUSE`, `SNOWFLAKE_DATABASE`, `SNOWFLAKE_SCHEMA` environment variables
