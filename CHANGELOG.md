--- conflicted
+++ resolved
@@ -3,16 +3,14 @@
 
 *The format is based on [Keep a Changelog](https://keepachangelog.com/en/1.0.0/), and this project adheres to [Semantic Versioning](https://semver.org/spec/v2.0.0.html).*
 
-<<<<<<< HEAD
-## [3.5.1] - 2023-02-10
+## [3.5.2] - 2023-02-12
 ### Added
 - Added filtering white list logic for V and R scripts during deploy.
 - Added optional `--change-file-list` that accepts a list of files for the filtering logic.
-=======
+
 ## [3.5.1] - 2023-02-11
 ### Changed
 - Fixed a bug when handling default values from the command line with arguments defined as `action='store_true'` (create-change-history-table, auto-commit, verbose, and dry-run).
->>>>>>> 3248b6fa
 
 ## [3.5.0] - 2023-01-29
 ### Added
