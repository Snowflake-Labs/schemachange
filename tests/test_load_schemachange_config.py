--- conflicted
+++ resolved
@@ -5,16 +5,9 @@
 import pytest
 
 from schemachange.cli import load_schemachange_config
-<<<<<<< HEAD
-
-# Note Paramters in config file are kebab case  and are re-rendered as snake case after
-# 'load_schemachange_config' is called
-
-=======
 
 # Note Paramters in config file are kebab case  and are re-rendered as snake case after 'load_schemachange_config' is called
 
->>>>>>> 3b5718a4
 
 def test__load_schemachange_config__simple_config_file(tmp_path: pathlib.Path):
     config_contents = """
