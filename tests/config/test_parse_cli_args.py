from __future__ import annotations

import json

from schemachange.config.parse_cli_args import parse_cli_args


def test_parse_args_defaults():
    args: list[str] = []
    test_args = [
        ("--config-folder", None, "."),
        ("--config-file-name", None, "schemachange-config.yml"),
        ("--config-vars", None, {}),
    ]
    expected: dict[str, str | int | None] = {}
    for arg, value, expected_value in test_args:
        if value:
            args.extend([arg, value])
        expected_arg = arg.strip("-").replace("-", "_")
        expected[expected_arg] = expected_value

    parsed_args = parse_cli_args(args)
    for expected_arg, expected_value in expected.items():
        assert parsed_args[expected_arg] == expected_value
<<<<<<< HEAD
    assert parsed_args["create_change_history_table"] is None
    assert parsed_args["autocommit"] is None
    assert parsed_args["dry_run"] is None
    assert parsed_args["raise_exception_on_ignored_versioned_script"] is None
=======
>>>>>>> d4bf052a
    assert parsed_args["subcommand"] == "deploy"


def test_parse_args_deploy_names():
    args: list[str] = ["deploy"]
    expected: dict[str, str | int] = {}

    valued_test_args: list[tuple[str, str, str]] = [
        ("--config-folder", "some_config_folder_name", "some_config_folder_name"),
        ("--config-file-name", "some_config_file_name", "some_config_file_name"),
        ("--root-folder", "some_root_folder_name", "some_root_folder_name"),
        ("--modules-folder", "some_modules_folder_name", "some_modules_folder_name"),
        ("--vars", json.dumps({"some": "vars"}), {"some": "vars"}),
        ("--snowflake-account", "some_snowflake_account", "some_snowflake_account"),
        ("--snowflake-user", "some_snowflake_user", "some_snowflake_user"),
        ("--snowflake-role", "some_snowflake_role", "some_snowflake_role"),
        (
            "--snowflake-warehouse",
            "some_snowflake_warehouse",
            "some_snowflake_warehouse",
        ),
        ("--snowflake-database", "some_snowflake_database", "some_snowflake_database"),
        ("--snowflake-schema", "some_snowflake_schema", "some_snowflake_schema"),
        (
            "--connections-file-path",
            "some_connections_file_path",
            "some_connections_file_path",
        ),
        ("--connection-name", "some_connection_name", "some_connection_name"),
        ("--change-history-table", "some_history_table", "some_history_table"),
        ("--query-tag", "some_query_tag", "some_query_tag"),
<<<<<<< HEAD
        ("--oauth-config", json.dumps({"some": "values"}), {"some": "values"}),
        ("--version-number-validation-regex", "some_regex", "some_regex"),
=======
>>>>>>> d4bf052a
    ]

    for arg, value, expected_value in valued_test_args:
        if value:
            args.extend([arg, value])
        expected_arg = arg.strip("-").replace("-", "_")
        expected[expected_arg] = expected_value

    valueless_test_args: list[tuple[str, bool]] = [
        ("--create-change-history-table", True),
        ("--autocommit", True),
        ("--dry-run", True),
        ("--raise-exception-on-ignored-versioned-script", True),
    ]

    for arg, expected_value in valueless_test_args:
        args.extend([arg])
        expected_arg = arg.strip("-").replace("-", "_")
        expected[expected_arg] = expected_value

    parsed_args = parse_cli_args(args)
    assert parsed_args["subcommand"] == "deploy"
    for expected_arg, expected_value in expected.items():
        if expected_arg == "vars":
            expected_arg = "config_vars"
        assert parsed_args[expected_arg] == expected_value


def test_parse_args_deploy_flags():
    args: list[str] = ["deploy"]
    expected: dict[str, str | int] = {}

    valued_test_args: list[tuple[str, str, str, str]] = [
        ("-f", "root_folder", "some_root_folder_name", "some_root_folder_name"),
        (
            "-m",
            "modules_folder",
            "some_modules_folder_name",
            "some_modules_folder_name",
        ),
        ("-a", "snowflake_account", "some_snowflake_account", "some_snowflake_account"),
        ("-u", "snowflake_user", "some_snowflake_user", "some_snowflake_user"),
        ("-r", "snowflake_role", "some_snowflake_role", "some_snowflake_role"),
        (
            "-w",
            "snowflake_warehouse",
            "some_snowflake_warehouse",
            "some_snowflake_warehouse",
        ),
        (
            "-d",
            "snowflake_database",
            "some_snowflake_database",
            "some_snowflake_database",
        ),
        ("-s", "snowflake_schema", "some_snowflake_schema", "some_snowflake_schema"),
        ("-c", "change_history_table", "some_history_table", "some_history_table"),
    ]

    for arg, expected_arg, value, expected_value in valued_test_args:
        if value:
            args.extend([arg, value])
        expected[expected_arg] = expected_value

    valueless_test_args: list[tuple[str, str, bool]] = [
        ("-ac", "autocommit", True),
    ]

    for arg, expected_arg, expected_value in valueless_test_args:
        args.extend([arg])
        expected[expected_arg] = expected_value

    parsed_args = parse_cli_args(args)
    assert parsed_args["subcommand"] == "deploy"
    for expected_arg, expected_value in expected.items():
        assert parsed_args[expected_arg] == expected_value<|MERGE_RESOLUTION|>--- conflicted
+++ resolved
@@ -22,13 +22,7 @@
     parsed_args = parse_cli_args(args)
     for expected_arg, expected_value in expected.items():
         assert parsed_args[expected_arg] == expected_value
-<<<<<<< HEAD
-    assert parsed_args["create_change_history_table"] is None
-    assert parsed_args["autocommit"] is None
-    assert parsed_args["dry_run"] is None
     assert parsed_args["raise_exception_on_ignored_versioned_script"] is None
-=======
->>>>>>> d4bf052a
     assert parsed_args["subcommand"] == "deploy"
 
 
@@ -60,11 +54,7 @@
         ("--connection-name", "some_connection_name", "some_connection_name"),
         ("--change-history-table", "some_history_table", "some_history_table"),
         ("--query-tag", "some_query_tag", "some_query_tag"),
-<<<<<<< HEAD
-        ("--oauth-config", json.dumps({"some": "values"}), {"some": "values"}),
         ("--version-number-validation-regex", "some_regex", "some_regex"),
-=======
->>>>>>> d4bf052a
     ]
 
     for arg, value, expected_value in valued_test_args:
