from __future__ import annotations

import logging
import os
import tempfile
import unittest.mock as mock
from dataclasses import asdict
from pathlib import Path
from textwrap import dedent

import pytest
from schemachange.config.ChangeHistoryTable import ChangeHistoryTable

import schemachange.cli as cli
from schemachange.config.utils import get_snowflake_identifier_string

assets_path = Path(__file__).parent / "config"

default_base_config = {
    # Shared configuration options
    "config_file_path": assets_path / "schemachange-config.yml",
    "root_folder": Path("."),
    "modules_folder": None,
    "config_vars": {},
}

default_deploy_config = {
    **default_base_config,
    # Deploy configuration options
    "snowflake_account": None,
    "snowflake_user": None,
    "snowflake_role": None,
    "snowflake_warehouse": None,
    "snowflake_database": None,
    "snowflake_schema": None,
    "connections_file_path": None,
    "connection_name": None,
    "change_history_table": ChangeHistoryTable(
        table_name="CHANGE_HISTORY",
        schema_name="SCHEMACHANGE",
        database_name="METADATA",
    ),
    "create_change_history_table": False,
    "autocommit": False,
    "dry_run": False,
    "query_tag": None,
<<<<<<< HEAD
    "oauth_config": None,
    "version_number_validation_regex": None,
    "raise_exception_on_ignored_versioned_script": False,
=======
>>>>>>> d4bf052a
}

required_args = [
    "--config-folder",
    str(assets_path),
    "--snowflake-account",
    "account",
    "--snowflake-user",
    "user",
    "--snowflake-warehouse",
    "warehouse",
    "--snowflake-role",
    "role",
]

required_config = {
    "config_file_path": assets_path / "schemachange-config.yml",
    "snowflake_account": "account",
    "snowflake_user": "user",
    "snowflake_warehouse": "warehouse",
    "snowflake_role": "role",
}
script_path = (
    Path(__file__).parent.parent / "demo" / "basics_demo" / "2_test" / "A__basic001.sql"
)

no_command = pytest.param(
    "schemachange.cli.deploy",
    ["schemachange", *required_args],
    {**default_deploy_config, **required_config},
    None,
    id="no command",
)

deploy_only_required = pytest.param(
    "schemachange.cli.deploy",
    ["schemachange", "deploy", *required_args],
    {**default_deploy_config, **required_config},
    None,
    id="deploy: only required",
)

deploy_all_cli_arg_names = pytest.param(
    "schemachange.cli.deploy",
    [
        "schemachange",
        "deploy",
        "--config-folder",
        str(assets_path),
        "--config-file-name",
        "schemachange-config.yml",
        "--root-folder",
        str(assets_path),
        "--modules-folder",
        str(assets_path),
        "--vars",
        '{"var1": "from_cli", "var3": "also_from_cli"}',
        "--verbose",
        "--snowflake-account",
        "snowflake-account-from-cli",
        "--snowflake-user",
        "snowflake-user-from-cli",
        "--snowflake-role",
        "snowflake-role-from-cli",
        "--snowflake-warehouse",
        "snowflake-warehouse-from-cli",
        "--snowflake-database",
        "snowflake-database-from-cli",
        "--snowflake-schema",
        "snowflake-schema-from-cli",
        "--connections-file-path",
        str(assets_path / "alt-connections.toml"),
        "--connection-name",
        "myaltconnection",
        "--change-history-table",
        "db.schema.table_from_cli",
        "--create-change-history-table",
        "--autocommit",
        "--dry-run",
        "--query-tag",
        "query-tag-from-cli",
    ],
    {  # expected
        "subcommand": "deploy",
        "config_file_path": assets_path / "schemachange-config.yml",
        "config_version": 1,
        "root_folder": assets_path,
        "modules_folder": assets_path,
        "snowflake_account": "snowflake-account-from-cli",
        "snowflake_user": "snowflake-user-from-cli",
        "snowflake_role": get_snowflake_identifier_string(
            "snowflake-role-from-cli", "placeholder"
        ),
        "snowflake_warehouse": get_snowflake_identifier_string(
            "snowflake-warehouse-from-cli", "placeholder"
        ),
        "snowflake_database": get_snowflake_identifier_string(
            "snowflake-database-from-cli", "placeholder"
        ),
        "snowflake_schema": get_snowflake_identifier_string(
            "snowflake-schema-from-cli", "placeholder"
        ),
        "change_history_table": ChangeHistoryTable(
            database_name="db",
            schema_name="schema",
            table_name="table_from_cli",
        ),
        "config_vars": {
            "var1": "from_cli",
            "var3": "also_from_cli",
        },
        "create_change_history_table": True,
        "autocommit": True,
        "log_level": logging.DEBUG,
        "dry_run": True,
        "query_tag": "query-tag-from-cli",
        "connection_name": "myaltconnection",
        "connections_file_path": assets_path / "alt-connections.toml",
    },
    None,
    id="deploy: all cli argument names",
)

deploy_all_cli_arg_flags = pytest.param(
    "schemachange.cli.deploy",
    [
        "schemachange",
        "deploy",
        "--config-folder",
        str(assets_path),
        "--config-file-name",
        "schemachange-config.yml",
        "-f",
        str(assets_path),
        "-m",
        str(assets_path),
        "--vars",
        '{"var1": "from_cli", "var3": "also_from_cli"}',
        "-v",
        "-a",
        "snowflake-account-from-cli",
        "-u",
        "snowflake-user-from-cli",
        "-r",
        "snowflake-role-from-cli",
        "-w",
        "snowflake-warehouse-from-cli",
        "-d",
        "snowflake-database-from-cli",
        "-s",
        "snowflake-schema-from-cli",
        "--connections-file-path",
        str(assets_path / "alt-connections.toml"),
        "--connection-name",
        "myaltconnection",
        "-c",
        "db.schema.table_from_cli",
        "--create-change-history-table",
        "-ac",
        "--dry-run",
        "--query-tag",
        "query-tag-from-cli",
    ],
    {  # expected
        "subcommand": "deploy",
        "config_file_path": assets_path / "schemachange-config.yml",
        "config_version": 1,
        "root_folder": assets_path,
        "modules_folder": assets_path,
        "snowflake_account": "snowflake-account-from-cli",
        "snowflake_user": "snowflake-user-from-cli",
        "snowflake_role": get_snowflake_identifier_string(
            "snowflake-role-from-cli", "placeholder"
        ),
        "snowflake_warehouse": get_snowflake_identifier_string(
            "snowflake-warehouse-from-cli", "placeholder"
        ),
        "snowflake_database": get_snowflake_identifier_string(
            "snowflake-database-from-cli", "placeholder"
        ),
        "snowflake_schema": get_snowflake_identifier_string(
            "snowflake-schema-from-cli", "placeholder"
        ),
        "change_history_table": ChangeHistoryTable(
            database_name="db",
            schema_name="schema",
            table_name="table_from_cli",
        ),
        "config_vars": {
            "var1": "from_cli",
            "var3": "also_from_cli",
        },
        "create_change_history_table": True,
        "autocommit": True,
        "log_level": logging.DEBUG,
        "dry_run": True,
        "query_tag": "query-tag-from-cli",
        "connection_name": "myaltconnection",
        "connections_file_path": assets_path / "alt-connections.toml",
    },
    None,
    id="deploy: all cli argument flags",
)

deploy_all_env_all_cli = pytest.param(
    "schemachange.cli.deploy",
    [
        "schemachange",
        "deploy",
        "--config-folder",
        str(assets_path),
        "--config-file-name",
        "schemachange-config.yml",
        "--root-folder",
        str(assets_path),
        "--modules-folder",
        str(assets_path),
        "--vars",
        '{"var1": "from_cli", "var3": "also_from_cli"}',
        "--verbose",
        "--snowflake-account",
        "snowflake-account-from-cli",
        "--snowflake-user",
        "snowflake-user-from-cli",
        "--snowflake-role",
        "snowflake-role-from-cli",
        "--snowflake-warehouse",
        "snowflake-warehouse-from-cli",
        "--snowflake-database",
        "snowflake-database-from-cli",
        "--snowflake-schema",
        "snowflake-schema-from-cli",
        "--connections-file-path",
        str(assets_path / "alt-connections.toml"),
        "--connection-name",
        "myaltconnection",
        "--change-history-table",
        "db.schema.table_from_cli",
        "--create-change-history-table",
        "--autocommit",
        "--dry-run",
        "--query-tag",
        "query-tag-from-cli",
    ],
    {  # expected
        "subcommand": "deploy",
        "config_file_path": assets_path / "schemachange-config.yml",
        "config_version": 1,
        "root_folder": assets_path,
        "modules_folder": assets_path,
        "snowflake_account": "snowflake-account-from-cli",
        "snowflake_user": "snowflake-user-from-cli",
        "snowflake_role": get_snowflake_identifier_string(
            "snowflake-role-from-cli", "placeholder"
        ),
        "snowflake_warehouse": get_snowflake_identifier_string(
            "snowflake-warehouse-from-cli", "placeholder"
        ),
        "snowflake_database": get_snowflake_identifier_string(
            "snowflake-database-from-cli", "placeholder"
        ),
        "snowflake_schema": get_snowflake_identifier_string(
            "snowflake-schema-from-cli", "placeholder"
        ),
        "change_history_table": ChangeHistoryTable(
            database_name="db",
            schema_name="schema",
            table_name="table_from_cli",
        ),
        "config_vars": {
            "var1": "from_cli",
            "var3": "also_from_cli",
        },
        "create_change_history_table": True,
        "autocommit": True,
        "log_level": logging.DEBUG,
        "dry_run": True,
        "query_tag": "query-tag-from-cli",
        "connection_name": "myaltconnection",
        "connections_file_path": assets_path / "alt-connections.toml",
    },
    None,
    id="deploy: all env_vars and all cli argument names",
)

deploy_snowflake_oauth_env_var = pytest.param(
    "schemachange.cli.deploy",
    [
        "schemachange",
        "deploy",
        *required_args,
    ],
    {
        **default_deploy_config,
        "snowflake_account": "account",
        "snowflake_user": "user",
        "snowflake_warehouse": "warehouse",
        "snowflake_role": "role",
    },
    None,
    id="deploy: oauth env var",
)

deploy_snowflake_oauth_file = pytest.param(
    "schemachange.cli.deploy",
    [
        "schemachange",
        "deploy",
        *required_args,
    ],
    {
        **default_deploy_config,
        "snowflake_account": "account",
        "snowflake_user": "user",
        "snowflake_warehouse": "warehouse",
        "snowflake_role": "role",
    },
    None,
    id="deploy: oauth file",
)

render_only_required = pytest.param(
    "schemachange.cli.render",
    [
        "schemachange",
        "render",
        str(script_path),
        "--config-folder",
        str(assets_path),
    ],
    {**default_base_config},
    script_path,
    id="render: only required",
)

render_all_cli_arg_names = pytest.param(
    "schemachange.cli.render",
    [
        "schemachange",
        "render",
        "--root-folder",
        ".",
        "--vars",
        '{"var1": "val"}',
        "--verbose",
        str(script_path),
        "--config-folder",
        str(assets_path),
    ],
    {
        **default_base_config,
        "root_folder": Path("."),
        "config_vars": {"var1": "val"},
        "log_level": logging.DEBUG,
    },
    script_path,
    id="render: all cli argument names",
)


@pytest.mark.parametrize(
    "to_mock, cli_args, expected_config, expected_script_path",
    [
        no_command,
        deploy_only_required,
        deploy_all_cli_arg_names,
        deploy_all_cli_arg_flags,
        deploy_all_env_all_cli,
        deploy_snowflake_oauth_env_var,
        deploy_snowflake_oauth_file,
        render_only_required,
        render_all_cli_arg_names,
    ],
)
@mock.patch("pathlib.Path.is_file", return_value=True)
@mock.patch("schemachange.session.SnowflakeSession.snowflake.connector.connect")
@mock.patch("schemachange.session.SnowflakeSession.get_snowflake_identifier_string")
def test_main_deploy_subcommand_given_arguments_make_sure_arguments_set_on_call(
    _,
    __,
    ___,
    to_mock: str,
    cli_args: list[str],
    expected_config: dict,
    expected_script_path: Path | None,
):
    with mock.patch("sys.argv", cli_args):
        with mock.patch(to_mock) as mock_command:
            cli.main()
            mock_command.assert_called_once()
            _, call_kwargs = mock_command.call_args
            for expected_arg, expected_value in expected_config.items():
                actual_value = getattr(call_kwargs["config"], expected_arg)
                if hasattr(actual_value, "table_name"):
                    assert asdict(actual_value) == asdict(expected_value)
                else:
                    assert actual_value == expected_value
            if expected_script_path is not None:
                assert call_kwargs["script_path"] == expected_script_path


@pytest.mark.parametrize(
    "to_mock, args,  expected_config, expected_script_path",
    [
        (
            "schemachange.cli.deploy",
            [
                "schemachange",
                "deploy",
                "--config-folder",
                "DUMMY",
            ],
            {
                **default_deploy_config,
                "snowflake_user": "user",
                "snowflake_warehouse": "warehouse",
                "snowflake_role": "role",
                "snowflake_account": "account",
            },
            None,
        ),
        (
            "schemachange.cli.render",
            [
                "schemachange",
                "render",
                str(script_path),
                "--config-folder",
                "DUMMY",
            ],
            default_base_config,
            script_path,
        ),
    ],
)
@mock.patch("schemachange.session.SnowflakeSession.snowflake.connector.connect")
@mock.patch("schemachange.session.SnowflakeSession.get_snowflake_identifier_string")
def test_main_deploy_config_folder(
    _,
    __,
    to_mock: str,
    args: list[str],
    expected_config: dict,
    expected_script_path: Path | None,
):
    with tempfile.TemporaryDirectory() as d:
        with open(os.path.join(d, "schemachange-config.yml"), "w") as f:
            f.write(
                dedent(
                    """
                    snowflake_account: account
                    snowflake_user: user
                    snowflake_warehouse: warehouse
                    snowflake_role: role
                    """
                )
            )

        # noinspection PyTypeChecker
        args[args.index("DUMMY")] = d
        expected_config["config_file_path"] = Path(d) / "schemachange-config.yml"

        with mock.patch(to_mock) as mock_command:
            with mock.patch("sys.argv", args):
                cli.main()
                mock_command.assert_called_once()
                _, call_kwargs = mock_command.call_args
                for expected_arg, expected_value in expected_config.items():
                    actual_value = getattr(call_kwargs["config"], expected_arg)
                    if hasattr(actual_value, "table_name"):
                        assert asdict(actual_value) == asdict(expected_value)
                    else:
                        assert actual_value == expected_value
                if expected_script_path is not None:
                    assert call_kwargs["script_path"] == expected_script_path


@pytest.mark.parametrize(
    "to_mock, args, expected_config, expected_script_path",
    [
        (
            "schemachange.cli.deploy",
            ["schemachange", "deploy", *required_args, "--modules-folder", "DUMMY"],
            {**default_deploy_config, **required_config, "modules_folder": "DUMMY"},
            None,
        ),
        (
            "schemachange.cli.render",
            [
                "schemachange",
                "render",
                str(script_path),
                "--modules-folder",
                "DUMMY",
                "--config-folder",
                str(assets_path),
            ],
            {**default_base_config, "modules_folder": "DUMMY"},
            script_path,
        ),
    ],
)
@mock.patch("schemachange.session.SnowflakeSession.snowflake.connector.connect")
@mock.patch("schemachange.session.SnowflakeSession.get_snowflake_identifier_string")
def test_main_deploy_modules_folder(
    _,
    __,
    to_mock: str,
    args: list[str],
    expected_config: dict,
    expected_script_path: Path | None,
):
    with tempfile.TemporaryDirectory() as d:
        # noinspection PyTypeChecker
        args[args.index("DUMMY")] = d
        expected_config["modules_folder"] = Path(d)

        with mock.patch(to_mock) as mock_command:
            with mock.patch("sys.argv", args):
                cli.main()
                mock_command.assert_called_once()
                _, call_kwargs = mock_command.call_args
                for expected_arg, expected_value in expected_config.items():
                    actual_value = getattr(call_kwargs["config"], expected_arg)
                    if hasattr(actual_value, "table_name"):
                        assert asdict(actual_value) == asdict(expected_value)
                    else:
                        assert actual_value == expected_value
                if expected_script_path is not None:
                    assert call_kwargs["script_path"] == expected_script_path<|MERGE_RESOLUTION|>--- conflicted
+++ resolved
@@ -44,12 +44,8 @@
     "autocommit": False,
     "dry_run": False,
     "query_tag": None,
-<<<<<<< HEAD
-    "oauth_config": None,
     "version_number_validation_regex": None,
     "raise_exception_on_ignored_versioned_script": False,
-=======
->>>>>>> d4bf052a
 }
 
 required_args = [
