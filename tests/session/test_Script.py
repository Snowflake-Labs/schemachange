--- conflicted
+++ resolved
@@ -178,67 +178,41 @@
     #### Version file tests ####
     ############################
 
-<<<<<<< HEAD
-    def test_version_number_regex_numeric_happy_path(self):
-        with mock.patch("pathlib.Path.rglob") as mock_rglob:
-            mock_rglob.side_effect = [
-                [
-                    Path("V1.1.1__initial.sql"),
-                    Path("subfolder") / "V1.1.2__update.SQL",
-                    Path("subfolder") / "subfolder2" / "V1.1.3__update.sql",
-                ],
-                [],
-            ]
-
-            result = get_all_scripts_recursively(
-                Path("scripts"),
-                version_number_regex=r"\d\.\d\.\d",  # noqa: W605
-            )
-=======
     def test_version_number_regex_numeric_happy_path(self, fs):
         fs.create_file(Path("scripts") / "V1.1.1__initial.sql")
         fs.create_file(Path("scripts") / "subfolder" / "V1.1.2__update.SQL")
         fs.create_file(
             Path("scripts") / "subfolder" / "subfolder2" / "V1.1.3__update.sql"
         )
-        result = get_all_scripts_recursively(Path("scripts"))
->>>>>>> d4bf052a
+
+        result = get_all_scripts_recursively(
+            Path("scripts"),
+            version_number_regex=r"\d\.\d\.\d",  # noqa: W605
+        )
 
         assert len(result) == 3
         assert "v1.1.1__initial.sql" in result
         assert "v1.1.2__update.sql" in result
         assert "v1.1.3__update.sql" in result
 
-<<<<<<< HEAD
-    def test_version_number_regex_numeric_exception(self):
-        with mock.patch("pathlib.Path.rglob") as mock_rglob:
-            mock_rglob.side_effect = [
-                [
-                    Path("V1.10.1__initial.sql"),
-                ],
-                [],
-            ]
-            with pytest.raises(ValueError) as e:
-                get_all_scripts_recursively(
-                    Path("scripts"),
-                    version_number_regex=r"\d\.\d\.\d",  # noqa: W605
-                )
-            assert str(e.value).startswith(
-                "change script version doesn't match the supplied regular expression"
+    def test_version_number_regex_numeric_exception(self, fs):
+        fs.create_file(Path("scripts") / "V1.10.1__initial.sql")
+        with pytest.raises(ValueError) as e:
+            get_all_scripts_recursively(
+                Path("scripts"),
+                version_number_regex=r"\d\.\d\.\d",  # noqa: W605
             )
-
-    def test_version_number_regex_text_happy_path(self):
-        with mock.patch("pathlib.Path.rglob") as mock_rglob:
-            mock_rglob.side_effect = [
-                [
-                    Path("Va.b.c__initial.sql"),
-                ],
-                [],
-            ]
-            result = get_all_scripts_recursively(
-                Path("scripts"),
-                version_number_regex=r"[a-z]\.[a-z]\.[a-z]",  # noqa: W605
-            )
+        assert str(e.value).startswith(
+            "change script version doesn't match the supplied regular expression"
+        )
+
+    def test_version_number_regex_text_happy_path(self, fs):
+        fs.create_file(Path("scripts") / "Va.b.c__initial.sql")
+
+        result = get_all_scripts_recursively(
+            Path("scripts"),
+            version_number_regex=r"[a-z]\.[a-z]\.[a-z]",  # noqa: W605
+        )
         assert len(result) == 1
         assert "va.b.c__initial.sql" in result
 
@@ -259,32 +233,12 @@
                 "change script version doesn't match the supplied regular expression"
             )
 
-    def test_given_version_files_should_return_version_files(self):
-        with mock.patch("pathlib.Path.rglob") as mock_rglob:
-            mock_rglob.side_effect = [
-                [
-                    Path("V1.1.1__initial.sql"),
-                    Path("subfolder") / "V1.1.2__update.SQL",
-                    Path("subfolder") / "subfolder2" / "V1.1.3__update.sql",
-                ],
-                [],
-            ]
-=======
-    def test_version_number_regex_text_happy_path(self, fs):
-        fs.create_file(Path("scripts") / "Va.b.c__initial.sql")
-
-        result = get_all_scripts_recursively(Path("scripts"))
-        assert len(result) == 1
-        assert "va.b.c__initial.sql" in result
-
     def test_given_version_files_should_return_version_files(self, fs):
         fs.create_file(Path("scripts") / "V1.1.1__initial.sql")
         fs.create_file(Path("scripts") / "subfolder" / "V1.1.2__update.SQL")
         fs.create_file(
             Path("scripts") / "subfolder" / "subfolder2" / "V1.1.3__update.sql"
         )
->>>>>>> d4bf052a
-
         result = get_all_scripts_recursively(Path("scripts"))
 
         assert len(result) == 3
