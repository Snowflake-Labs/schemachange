# See https://pre-commit.com for more information
# See https://pre-commit.com/hooks.html for more hooks
repos:
  - repo: https://github.com/pre-commit/pre-commit-hooks
    rev: v3.2.0
    hooks:
    - id: trailing-whitespace
    - id: end-of-file-fixer
  - repo: https://github.com/asottile/setup-cfg-fmt
    rev: v2.4.0
    hooks:
<<<<<<< HEAD
    -   id: setup-cfg-fmt
- repo: https://github.com/python-poetry/poetry
  rev: '1.5.1'
  hooks:
    - id: poetry-check
    - id: poetry-lock
    - id: poetry-export
      args: [ "-f", "requirements.txt", "-o", "requirements.txt", '--without-hashes' ]
    - id: poetry-export
      args: [ "-f", "requirements.txt", "-o", "requirements-dev.txt", "--with", "dev", "--without-hashes" ]
=======
    - id: setup-cfg-fmt
  - repo: https://github.com/asottile/pyupgrade
    rev: v3.15.2
    hooks:
    - id: pyupgrade
  - repo: https://github.com/astral-sh/ruff-pre-commit
    # Ruff version.
    rev: v0.3.4
    hooks:
      # Run the linter.
      - id: ruff
        args: [ --fix ]
      # Run the formatter.
      - id: ruff-format
  # Using this mirror lets us use mypyc-compiled black, which is about 2x faster
  - repo: https://github.com/psf/black-pre-commit-mirror
    rev: 24.3.0
    hooks:
      - id: black
        # It is recommended to specify the latest version of Python
        # supported by your project here, or alternatively use
        # pre-commit's default_language_version, see
        # https://pre-commit.com/#top_level-default_language_version
        language_version: python3.11
>>>>>>> 8a8ed31f
<|MERGE_RESOLUTION|>--- conflicted
+++ resolved
@@ -9,18 +9,6 @@
   - repo: https://github.com/asottile/setup-cfg-fmt
     rev: v2.4.0
     hooks:
-<<<<<<< HEAD
-    -   id: setup-cfg-fmt
-- repo: https://github.com/python-poetry/poetry
-  rev: '1.5.1'
-  hooks:
-    - id: poetry-check
-    - id: poetry-lock
-    - id: poetry-export
-      args: [ "-f", "requirements.txt", "-o", "requirements.txt", '--without-hashes' ]
-    - id: poetry-export
-      args: [ "-f", "requirements.txt", "-o", "requirements-dev.txt", "--with", "dev", "--without-hashes" ]
-=======
     - id: setup-cfg-fmt
   - repo: https://github.com/asottile/pyupgrade
     rev: v3.15.2
@@ -44,5 +32,4 @@
         # supported by your project here, or alternatively use
         # pre-commit's default_language_version, see
         # https://pre-commit.com/#top_level-default_language_version
-        language_version: python3.11
->>>>>>> 8a8ed31f
+        language_version: python3.11